--- conflicted
+++ resolved
@@ -63,23 +63,6 @@
 	}
 	// SepoliaChainConfig contains the chain parameters to run a node on the Sepolia test network.
 	SepoliaChainConfig = &ChainConfig{
-<<<<<<< HEAD
-		ChainID:             big.NewInt(11155111),
-		HomesteadBlock:      big.NewInt(0),
-		DAOForkBlock:        nil,
-		DAOForkSupport:      true,
-		EIP150Block:         big.NewInt(0),
-		EIP155Block:         big.NewInt(0),
-		EIP158Block:         big.NewInt(0),
-		ByzantiumBlock:      big.NewInt(0),
-		ConstantinopleBlock: big.NewInt(0),
-		PetersburgBlock:     big.NewInt(0),
-		IstanbulBlock:       big.NewInt(0),
-		MuirGlacierBlock:    big.NewInt(0),
-		BerlinBlock:         big.NewInt(0),
-		LondonBlock:         big.NewInt(0),
-		Ethash:              new(EthashConfig),
-=======
 		ChainID:                       big.NewInt(11155111),
 		HomesteadBlock:                big.NewInt(0),
 		DAOForkBlock:                  nil,
@@ -102,29 +85,11 @@
 		ShanghaiTime:                  newUint64(1677557088),
 		CancunTime:                    newUint64(1706655072),
 		Ethash:                        new(EthashConfig),
->>>>>>> f0c77955
 	}
 
 	// just for prysm compile pass
 	// GoerliChainConfig contains the chain parameters to run a node on the Görli test network.
 	GoerliChainConfig = &ChainConfig{
-<<<<<<< HEAD
-		ChainID:             big.NewInt(5),
-		HomesteadBlock:      big.NewInt(0),
-		DAOForkBlock:        nil,
-		DAOForkSupport:      true,
-		EIP150Block:         big.NewInt(0),
-		EIP155Block:         big.NewInt(0),
-		EIP158Block:         big.NewInt(0),
-		ByzantiumBlock:      big.NewInt(0),
-		ConstantinopleBlock: big.NewInt(0),
-		PetersburgBlock:     big.NewInt(0),
-		IstanbulBlock:       big.NewInt(1_561_651),
-		MuirGlacierBlock:    nil,
-		BerlinBlock:         big.NewInt(4_460_644),
-		LondonBlock:         big.NewInt(5_062_605),
-		ArrowGlacierBlock:   nil,
-=======
 		ChainID:                       big.NewInt(5),
 		HomesteadBlock:                big.NewInt(0),
 		DAOForkBlock:                  nil,
@@ -144,7 +109,6 @@
 		TerminalTotalDifficultyPassed: true,
 		ShanghaiTime:                  newUint64(1678832736),
 		CancunTime:                    newUint64(1705473120),
->>>>>>> f0c77955
 		Clique: &CliqueConfig{
 			Period: 15,
 			Epoch:  30000,
@@ -162,7 +126,6 @@
 		PetersburgBlock:     big.NewInt(0),
 		IstanbulBlock:       big.NewInt(0),
 		MuirGlacierBlock:    big.NewInt(0),
-<<<<<<< HEAD
 		HashPowerBlock:      big.NewInt(0),
 		ZeusBlock:           big.NewInt(8_020_000),
 		HeraBlock:           big.NewInt(12_195_500),
@@ -174,32 +137,6 @@
 		KeplerTime:          newUint64(1731999600),
 		DemeterTime:         newUint64(1731999600),
 		Satoshi: &SatoshiConfig{
-=======
-		RamanujanBlock:      big.NewInt(0),
-		NielsBlock:          big.NewInt(0),
-		MirrorSyncBlock:     big.NewInt(5184000),
-		BrunoBlock:          big.NewInt(13082000),
-		EulerBlock:          big.NewInt(18907621),
-		NanoBlock:           big.NewInt(21962149),
-		MoranBlock:          big.NewInt(22107423),
-		GibbsBlock:          big.NewInt(23846001),
-		PlanckBlock:         big.NewInt(27281024),
-		LubanBlock:          big.NewInt(29020050),
-		PlatoBlock:          big.NewInt(30720096),
-		BerlinBlock:         big.NewInt(31302048),
-		LondonBlock:         big.NewInt(31302048),
-		HertzBlock:          big.NewInt(31302048),
-		HertzfixBlock:       big.NewInt(34140700),
-		ShanghaiTime:        newUint64(1705996800), // 2024-01-23 08:00:00 AM UTC
-		KeplerTime:          newUint64(1705996800), // 2024-01-23 08:00:00 AM UTC
-		FeynmanTime:         newUint64(1713419340), // 2024-04-18 05:49:00 AM UTC
-		FeynmanFixTime:      newUint64(1713419340), // 2024-04-18 05:49:00 AM UTC
-		CancunTime:          newUint64(1718863500), // 2024-06-20 06:05:00 AM UTC
-		HaberTime:           newUint64(1718863500), // 2024-06-20 06:05:00 AM UTC
-		BohrTime:            nil,
-
-		Parlia: &ParliaConfig{
->>>>>>> f0c77955
 			Period: 3,
 			Epoch:  200,
 			Round:  86400,
@@ -217,7 +154,6 @@
 		PetersburgBlock:     big.NewInt(0),
 		IstanbulBlock:       big.NewInt(0),
 		MuirGlacierBlock:    big.NewInt(0),
-<<<<<<< HEAD
 		HashPowerBlock:      big.NewInt(4_545_256),
 		ZeusBlock:           big.NewInt(12_666_000),
 		HeraBlock:           big.NewInt(16_472_288),
@@ -229,84 +165,13 @@
 		KeplerTime:          newUint64(1729132200),
 		DemeterTime:         newUint64(1729132200),
 		Satoshi: &SatoshiConfig{
-=======
-		RamanujanBlock:      big.NewInt(1010000),
-		NielsBlock:          big.NewInt(1014369),
-		MirrorSyncBlock:     big.NewInt(5582500),
-		BrunoBlock:          big.NewInt(13837000),
-		EulerBlock:          big.NewInt(19203503),
-		GibbsBlock:          big.NewInt(22800220),
-		NanoBlock:           big.NewInt(23482428),
-		MoranBlock:          big.NewInt(23603940),
-		PlanckBlock:         big.NewInt(28196022),
-		LubanBlock:          big.NewInt(29295050),
-		PlatoBlock:          big.NewInt(29861024),
-		BerlinBlock:         big.NewInt(31103030),
-		LondonBlock:         big.NewInt(31103030),
-		HertzBlock:          big.NewInt(31103030),
-		HertzfixBlock:       big.NewInt(35682300),
-		ShanghaiTime:        newUint64(1702972800), // 2023-12-19 8:00:00 AM UTC
-		KeplerTime:          newUint64(1702972800),
-		FeynmanTime:         newUint64(1710136800), // 2024-03-11 6:00:00 AM UTC
-		FeynmanFixTime:      newUint64(1711342800), // 2024-03-25 5:00:00 AM UTC
-		CancunTime:          newUint64(1713330442), // 2024-04-17 05:07:22 AM UTC
-		HaberTime:           newUint64(1716962820), // 2024-05-29 06:07:00 AM UTC
-		BohrTime:            nil,
-
-		Parlia: &ParliaConfig{
->>>>>>> f0c77955
 			Period: 3,
 			Epoch:  200,
 			Round:  86400,
 		},
 	}
 
-<<<<<<< HEAD
 	SatoshiTestChainConfig = &ChainConfig{
-=======
-	// used to test hard fork upgrade, following https://github.com/bnb-chain/bsc-genesis-contract/blob/master/genesis.json
-	RialtoChainConfig = &ChainConfig{
-		ChainID:             big.NewInt(714),
-		HomesteadBlock:      big.NewInt(0),
-		EIP150Block:         big.NewInt(0),
-		EIP155Block:         big.NewInt(0),
-		EIP158Block:         big.NewInt(0),
-		ByzantiumBlock:      big.NewInt(0),
-		ConstantinopleBlock: big.NewInt(0),
-		PetersburgBlock:     big.NewInt(0),
-		IstanbulBlock:       big.NewInt(0),
-		MuirGlacierBlock:    big.NewInt(0),
-		RamanujanBlock:      big.NewInt(0),
-		NielsBlock:          big.NewInt(0),
-		MirrorSyncBlock:     big.NewInt(1),
-		BrunoBlock:          big.NewInt(1),
-		EulerBlock:          big.NewInt(2),
-		NanoBlock:           big.NewInt(3),
-		MoranBlock:          big.NewInt(3),
-		GibbsBlock:          big.NewInt(4),
-		PlanckBlock:         big.NewInt(5),
-		LubanBlock:          big.NewInt(6),
-		PlatoBlock:          big.NewInt(7),
-		BerlinBlock:         big.NewInt(8),
-		LondonBlock:         big.NewInt(8),
-		HertzBlock:          big.NewInt(8),
-		HertzfixBlock:       big.NewInt(8),
-		ShanghaiTime:        newUint64(0),
-		KeplerTime:          newUint64(0),
-		FeynmanTime:         newUint64(0),
-		FeynmanFixTime:      newUint64(0),
-		CancunTime:          newUint64(0),
-		HaberTime:           newUint64(0),
-		BohrTime:            newUint64(0),
-
-		Parlia: &ParliaConfig{
-			Period: 3,
-			Epoch:  200,
-		},
-	}
-
-	ParliaTestChainConfig = &ChainConfig{
->>>>>>> f0c77955
 		ChainID:             big.NewInt(2),
 		HomesteadBlock:      big.NewInt(0),
 		EIP150Block:         big.NewInt(0),
@@ -324,18 +189,10 @@
 		BerlinBlock:         big.NewInt(0),
 		LondonBlock:         big.NewInt(0),
 		HertzBlock:          big.NewInt(0),
-<<<<<<< HEAD
-		Satoshi: &SatoshiConfig{
-=======
-		HertzfixBlock:       big.NewInt(0),
 		ShanghaiTime:        newUint64(0),
 		KeplerTime:          newUint64(0),
-		FeynmanTime:         newUint64(0),
-		FeynmanFixTime:      newUint64(0),
-		CancunTime:          newUint64(0),
-
-		Parlia: &ParliaConfig{
->>>>>>> f0c77955
+		DemeterTime:         newUint64(0),
+		Satoshi: &SatoshiConfig{
 			Period: 3,
 			Epoch:  200,
 			Round:  86400,
@@ -566,24 +423,13 @@
 
 	// Fork scheduling was switched from blocks to timestamps here
 
-<<<<<<< HEAD
 	ShanghaiTime *uint64 `json:"shanghaiTime,omitempty" ` // Shanghai switch time (nil = no fork, 0 = already on shanghai)
 	KeplerTime   *uint64 `json:"keplerTime,omitempty"`    // Kepler switch time (nil = no fork, 0 = already activated)
 	DemeterTime  *uint64 `json:"demeterTime,omitempty" `  // Demeter switch time (nil = no fork, 0 = already on demeter)
 	CancunTime   *uint64 `json:"cancunTime,omitempty" `   // Cancun switch time (nil = no fork, 0 = already on cancun)
+	HaberTime    *uint64 `json:"haberTime,omitempty"`     // Haber switch time (nil = no fork, 0 = already on haber)
 	PragueTime   *uint64 `json:"pragueTime,omitempty" `   // Prague switch time (nil = no fork, 0 = already on prague)
 	VerkleTime   *uint64 `json:"verkleTime,omitempty" `   // Verkle switch time (nil = no fork, 0 = already on verkle)
-=======
-	ShanghaiTime   *uint64 `json:"shanghaiTime,omitempty"`   // Shanghai switch time (nil = no fork, 0 = already on shanghai)
-	KeplerTime     *uint64 `json:"keplerTime,omitempty"`     // Kepler switch time (nil = no fork, 0 = already activated)
-	FeynmanTime    *uint64 `json:"feynmanTime,omitempty"`    // Feynman switch time (nil = no fork, 0 = already activated)
-	FeynmanFixTime *uint64 `json:"feynmanFixTime,omitempty"` // FeynmanFix switch time (nil = no fork, 0 = already activated)
-	CancunTime     *uint64 `json:"cancunTime,omitempty"`     // Cancun switch time (nil = no fork, 0 = already on cancun)
-	HaberTime      *uint64 `json:"haberTime,omitempty"`      // Haber switch time (nil = no fork, 0 = already on haber)
-	BohrTime       *uint64 `json:"bohrTime,omitempty"`       // Bohr switch time (nil = no fork, 0 = already on bohr)
-	PragueTime     *uint64 `json:"pragueTime,omitempty"`     // Prague switch time (nil = no fork, 0 = already on prague)
-	VerkleTime     *uint64 `json:"verkleTime,omitempty"`     // Verkle switch time (nil = no fork, 0 = already on verkle)
->>>>>>> f0c77955
 
 	// TerminalTotalDifficulty is the amount of total difficulty reached by
 	// the network that triggers the consensus upgrade.
@@ -602,16 +448,9 @@
 	PlatoBlock     *big.Int `json:"platoBlock,omitempty" toml:",omitempty"` // platoBlock switch block (nil = no fork, 0 = already activated)
 	HertzBlock     *big.Int `json:"hertzBlock,omitempty" toml:",omitempty"` // hertzBlock switch block (nil = no fork, 0 = already activated)
 	// Various consensus engines
-<<<<<<< HEAD
-	Ethash    *EthashConfig  `json:"ethash,omitempty" toml:",omitempty"`
-	Clique    *CliqueConfig  `json:"clique,omitempty" toml:",omitempty"`
-	Satoshi   *SatoshiConfig `json:"satoshi,omitempty" toml:",omitempty"`
-	IsDevMode bool           `json:"isDev,omitempty"`
-=======
-	Ethash *EthashConfig `json:"ethash,omitempty"`
-	Clique *CliqueConfig `json:"clique,omitempty"`
-	Parlia *ParliaConfig `json:"parlia,omitempty"`
->>>>>>> f0c77955
+	Ethash  *EthashConfig  `json:"ethash,omitempty" toml:",omitempty"`
+	Clique  *CliqueConfig  `json:"clique,omitempty" toml:",omitempty"`
+	Satoshi *SatoshiConfig `json:"satoshi,omitempty" toml:",omitempty"`
 }
 
 // EthashConfig is the consensus engine configs for proof-of-work based sealing.
@@ -674,24 +513,11 @@
 		KeplerTime = big.NewInt(0).SetUint64(*c.KeplerTime)
 	}
 
-<<<<<<< HEAD
 	var DemeterTime *big.Int
 	if c.DemeterTime != nil {
 		DemeterTime = big.NewInt(0).SetUint64(*c.DemeterTime)
 	}
 
-	return fmt.Sprintf("{ChainID: %v Homestead: %v DAO: %v DAOSupport: %v EIP150: %v EIP155: %v EIP158: %v Byzantium: %v Constantinople: %v Petersburg: %v Istanbul: %v, Muir Glacier: %v, Berlin: %v, YOLO v3: %v, London: %v, HashPower: %v, Zeus: %v, Hera: %v, Poseidon: %v, Luban: %v, Plato: %v, Hertz: %v, ShanghaiTime: %v, KeplerTime: %v, DemeterTime: %v, Engine: %v}",
-=======
-	var FeynmanTime *big.Int
-	if c.FeynmanTime != nil {
-		FeynmanTime = big.NewInt(0).SetUint64(*c.FeynmanTime)
-	}
-
-	var FeynmanFixTime *big.Int
-	if c.FeynmanFixTime != nil {
-		FeynmanFixTime = big.NewInt(0).SetUint64(*c.FeynmanFixTime)
-	}
-
 	var CancunTime *big.Int
 	if c.CancunTime != nil {
 		CancunTime = big.NewInt(0).SetUint64(*c.CancunTime)
@@ -702,13 +528,7 @@
 		HaberTime = big.NewInt(0).SetUint64(*c.HaberTime)
 	}
 
-	var BohrTime *big.Int
-	if c.BohrTime != nil {
-		BohrTime = big.NewInt(0).SetUint64(*c.BohrTime)
-	}
-
-	return fmt.Sprintf("{ChainID: %v Homestead: %v DAO: %v DAOSupport: %v EIP150: %v EIP155: %v EIP158: %v Byzantium: %v Constantinople: %v Petersburg: %v Istanbul: %v, Muir Glacier: %v, Ramanujan: %v, Niels: %v, MirrorSync: %v, Bruno: %v, Berlin: %v, YOLO v3: %v, CatalystBlock: %v, London: %v, ArrowGlacier: %v, MergeFork:%v, Euler: %v, Gibbs: %v, Nano: %v, Moran: %v, Planck: %v,Luban: %v, Plato: %v, Hertz: %v, Hertzfix: %v, ShanghaiTime: %v, KeplerTime: %v, FeynmanTime: %v, FeynmanFixTime: %v, CancunTime: %v, HaberTime: %v, BohrTime: %v, Engine: %v}",
->>>>>>> f0c77955
+	return fmt.Sprintf("{ChainID: %v Homestead: %v DAO: %v DAOSupport: %v EIP150: %v EIP155: %v EIP158: %v Byzantium: %v Constantinople: %v Petersburg: %v Istanbul: %v, Muir Glacier: %v, Berlin: %v, YOLO v3: %v, London: %v, HashPower: %v, Zeus: %v, Hera: %v, Poseidon: %v, Luban: %v, Plato: %v, Hertz: %v, ShanghaiTime: %v, KeplerTime: %v, DemeterTime: %v, CancunTime: %v, HaberTime: %v, Engine: %v}",
 		c.ChainID,
 		c.HomesteadBlock,
 		c.DAOForkBlock,
@@ -733,15 +553,9 @@
 		c.HertzBlock,
 		ShanghaiTime,
 		KeplerTime,
-<<<<<<< HEAD
 		DemeterTime,
-=======
-		FeynmanTime,
-		FeynmanFixTime,
 		CancunTime,
 		HaberTime,
-		BohrTime,
->>>>>>> f0c77955
 		engine,
 	)
 }
@@ -916,7 +730,6 @@
 	return !c.IsKepler(lastBlockNumber, lastBlockTime) && c.IsKepler(currentBlockNumber, currentBlockTime)
 }
 
-<<<<<<< HEAD
 // IsDemeter returns whether time is either equal to the demeter fork time or greater.
 func (c *ChainConfig) IsDemeter(num *big.Int, time uint64) bool {
 	return c.IsLondon(num) && isTimestampForked(c.DemeterTime, time)
@@ -924,38 +737,11 @@
 
 // IsOnDemeter returns whether currentBlockTime is either equal to the demeter fork time or greater firstly.
 func (c *ChainConfig) IsOnDemeter(currentBlockNumber *big.Int, lastBlockTime uint64, currentBlockTime uint64) bool {
-=======
-// IsFeynman returns whether time is either equal to the Feynman fork time or greater.
-func (c *ChainConfig) IsFeynman(num *big.Int, time uint64) bool {
-	return c.IsLondon(num) && isTimestampForked(c.FeynmanTime, time)
-}
-
-// IsOnFeynman returns whether currentBlockTime is either equal to the Feynman fork time or greater firstly.
-func (c *ChainConfig) IsOnFeynman(currentBlockNumber *big.Int, lastBlockTime uint64, currentBlockTime uint64) bool {
->>>>>>> f0c77955
 	lastBlockNumber := new(big.Int)
 	if currentBlockNumber.Cmp(big.NewInt(1)) >= 0 {
 		lastBlockNumber.Sub(currentBlockNumber, big.NewInt(1))
 	}
-<<<<<<< HEAD
 	return !c.IsDemeter(lastBlockNumber, lastBlockTime) && c.IsDemeter(currentBlockNumber, currentBlockTime)
-=======
-	return !c.IsFeynman(lastBlockNumber, lastBlockTime) && c.IsFeynman(currentBlockNumber, currentBlockTime)
-}
-
-// IsFeynmanFix returns whether time is either equal to the FeynmanFix fork time or greater.
-func (c *ChainConfig) IsFeynmanFix(num *big.Int, time uint64) bool {
-	return c.IsLondon(num) && isTimestampForked(c.FeynmanFixTime, time)
-}
-
-// IsOnFeynmanFix returns whether currentBlockTime is either equal to the FeynmanFix fork time or greater firstly.
-func (c *ChainConfig) IsOnFeynmanFix(currentBlockNumber *big.Int, lastBlockTime uint64, currentBlockTime uint64) bool {
-	lastBlockNumber := new(big.Int)
-	if currentBlockNumber.Cmp(big.NewInt(1)) >= 0 {
-		lastBlockNumber.Sub(currentBlockNumber, big.NewInt(1))
-	}
-	return !c.IsFeynmanFix(lastBlockNumber, lastBlockTime) && c.IsFeynmanFix(currentBlockNumber, currentBlockTime)
->>>>>>> f0c77955
 }
 
 // IsCancun returns whether num is either equal to the Cancun fork time or greater.
@@ -966,20 +752,6 @@
 // IsHaber returns whether time is either equal to the Haber fork time or greater.
 func (c *ChainConfig) IsHaber(num *big.Int, time uint64) bool {
 	return c.IsLondon(num) && isTimestampForked(c.HaberTime, time)
-}
-
-// IsBohr returns whether time is either equal to the Bohr fork time or greater.
-func (c *ChainConfig) IsBohr(num *big.Int, time uint64) bool {
-	return c.IsLondon(num) && isTimestampForked(c.BohrTime, time)
-}
-
-// IsOnBohr returns whether currentBlockTime is either equal to the Bohr fork time or greater firstly.
-func (c *ChainConfig) IsOnBohr(currentBlockNumber *big.Int, lastBlockTime uint64, currentBlockTime uint64) bool {
-	lastBlockNumber := new(big.Int)
-	if currentBlockNumber.Cmp(big.NewInt(1)) >= 0 {
-		lastBlockNumber.Sub(currentBlockNumber, big.NewInt(1))
-	}
-	return !c.IsBohr(lastBlockNumber, lastBlockTime) && c.IsBohr(currentBlockNumber, currentBlockTime)
 }
 
 // IsPrague returns whether num is either equal to the Prague fork time or greater.
@@ -1038,16 +810,9 @@
 		{name: "poseidonBlock", block: c.PoseidonBlock},
 		{name: "hertzBlock", block: c.HertzBlock},
 		{name: "keplerTime", timestamp: c.KeplerTime},
-<<<<<<< HEAD
 		{name: "demeterTime", timestamp: c.DemeterTime},
-		{name: "cancunTime", timestamp: c.CancunTime, optional: true},
-=======
-		{name: "feynmanTime", timestamp: c.FeynmanTime},
-		{name: "feynmanFixTime", timestamp: c.FeynmanFixTime},
 		{name: "cancunTime", timestamp: c.CancunTime},
 		{name: "haberTime", timestamp: c.HaberTime},
-		{name: "bohrTime", timestamp: c.BohrTime},
->>>>>>> f0c77955
 		{name: "pragueTime", timestamp: c.PragueTime, optional: true},
 		{name: "verkleTime", timestamp: c.VerkleTime, optional: true},
 	} {
@@ -1168,16 +933,8 @@
 	if isForkTimestampIncompatible(c.KeplerTime, newcfg.KeplerTime, headTimestamp) {
 		return newTimestampCompatError("Kepler fork timestamp", c.KeplerTime, newcfg.KeplerTime)
 	}
-<<<<<<< HEAD
 	if isForkTimestampIncompatible(c.DemeterTime, newcfg.DemeterTime, headTimestamp) {
 		return newTimestampCompatError("Demeter fork timestamp", c.DemeterTime, newcfg.DemeterTime)
-=======
-	if isForkTimestampIncompatible(c.FeynmanTime, newcfg.FeynmanTime, headTimestamp) {
-		return newTimestampCompatError("Feynman fork timestamp", c.FeynmanTime, newcfg.FeynmanTime)
-	}
-	if isForkTimestampIncompatible(c.FeynmanFixTime, newcfg.FeynmanFixTime, headTimestamp) {
-		return newTimestampCompatError("FeynmanFix fork timestamp", c.FeynmanFixTime, newcfg.FeynmanFixTime)
->>>>>>> f0c77955
 	}
 	if isForkTimestampIncompatible(c.CancunTime, newcfg.CancunTime, headTimestamp) {
 		return newTimestampCompatError("Cancun fork timestamp", c.CancunTime, newcfg.CancunTime)
@@ -1357,21 +1114,9 @@
 	IsByzantium, IsConstantinople, IsPetersburg, IsIstanbul bool
 	IsBerlin, IsLondon                                      bool
 	IsMerge                                                 bool
-<<<<<<< HEAD
 	IsHashPower                                             bool
-	IsShanghai, IsKepler, IsCancun, IsPrague                bool
-	IsVerkle                                                bool
-=======
-	IsNano                                                  bool
-	IsMoran                                                 bool
-	IsPlanck                                                bool
-	IsLuban                                                 bool
-	IsPlato                                                 bool
-	IsHertz                                                 bool
-	IsHertzfix                                              bool
-	IsShanghai, IsKepler, IsFeynman, IsCancun, IsHaber      bool
-	IsBohr, IsPrague, IsVerkle                              bool
->>>>>>> f0c77955
+	IsShanghai, IsKepler, IsCancun, IsHaber                 bool
+	IsPrague, IsVerkle                                      bool
 }
 
 // Rules ensures c's ChainID is not nil.
@@ -1398,10 +1143,8 @@
 		IsHashPower:      c.IsHashPower(num),
 		IsShanghai:       c.IsShanghai(num, timestamp),
 		IsKepler:         c.IsKepler(num, timestamp),
-		IsFeynman:        c.IsFeynman(num, timestamp),
 		IsCancun:         c.IsCancun(num, timestamp),
 		IsHaber:          c.IsHaber(num, timestamp),
-		IsBohr:           c.IsBohr(num, timestamp),
 		IsPrague:         c.IsPrague(num, timestamp),
 		IsVerkle:         c.IsVerkle(num, timestamp),
 	}
