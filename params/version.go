--- conflicted
+++ resolved
@@ -23,11 +23,7 @@
 const (
 	VersionMajor = 1  // Major version component of the current release
 	VersionMinor = 0  // Minor version component of the current release
-<<<<<<< HEAD
-	VersionPatch = 3  // Patch version component of the current release
-=======
 	VersionPatch = 4  // Patch version component of the current release
->>>>>>> 5a0d6b3d
 	VersionMeta  = "" // Version metadata to append to the version string
 )
 
