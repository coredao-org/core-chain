// Copyright 2016 The go-ethereum Authors
// This file is part of the go-ethereum library.
//
// The go-ethereum library is free software: you can redistribute it and/or modify
// it under the terms of the GNU Lesser General Public License as published by
// the Free Software Foundation, either version 3 of the License, or
// (at your option) any later version.
//
// The go-ethereum library is distributed in the hope that it will be useful,
// but WITHOUT ANY WARRANTY; without even the implied warranty of
// MERCHANTABILITY or FITNESS FOR A PARTICULAR PURPOSE. See the
// GNU Lesser General Public License for more details.
//
// You should have received a copy of the GNU Lesser General Public License
// along with the go-ethereum library. If not, see <http://www.gnu.org/licenses/>.

package params

import (
	"fmt"
)

const (
	VersionMajor = 1  // Major version component of the current release
<<<<<<< HEAD
	VersionMinor = 0  // Minor version component of the current release
	VersionPatch = 2  // Patch version component of the current release
=======
	VersionMinor = 2  // Minor version component of the current release
	VersionPatch = 11 // Patch version component of the current release
>>>>>>> 7a19cd27
	VersionMeta  = "" // Version metadata to append to the version string
)

// Version holds the textual version string.
var Version = func() string {
	return fmt.Sprintf("%d.%d.%d", VersionMajor, VersionMinor, VersionPatch)
}()

// VersionWithMeta holds the textual version string including the metadata.
var VersionWithMeta = func() string {
	v := Version
	if VersionMeta != "" {
		v += "-" + VersionMeta
	}
	return v
}()

// ArchiveVersion holds the textual version string used for Geth archives.
// e.g. "1.8.11-dea1ce05" for stable releases, or
// "1.8.13-unstable-21c059b6" for unstable releases
func ArchiveVersion(gitCommit string) string {
	vsn := Version
	if VersionMeta != "stable" {
		vsn += "-" + VersionMeta
	}
	if len(gitCommit) >= 8 {
		vsn += "-" + gitCommit[:8]
	}
	return vsn
}

func VersionWithCommit(gitCommit, gitDate string) string {
	vsn := VersionWithMeta
	if len(gitCommit) >= 8 {
		vsn += "-" + gitCommit[:8]
	}
	if (VersionMeta != "stable") && (gitDate != "") {
		vsn += "-" + gitDate
	}
	return vsn
}<|MERGE_RESOLUTION|>--- conflicted
+++ resolved
@@ -22,13 +22,8 @@
 
 const (
 	VersionMajor = 1  // Major version component of the current release
-<<<<<<< HEAD
 	VersionMinor = 0  // Minor version component of the current release
-	VersionPatch = 2  // Patch version component of the current release
-=======
-	VersionMinor = 2  // Minor version component of the current release
-	VersionPatch = 11 // Patch version component of the current release
->>>>>>> 7a19cd27
+	VersionPatch = 3  // Patch version component of the current release
 	VersionMeta  = "" // Version metadata to append to the version string
 )
 
