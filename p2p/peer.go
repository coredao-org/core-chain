--- conflicted
+++ resolved
@@ -24,7 +24,6 @@
 	"sync"
 	"time"
 
-	"github.com/ethereum/go-ethereum/common/gopool"
 	"github.com/ethereum/go-ethereum/common/mclock"
 	"github.com/ethereum/go-ethereum/event"
 	"github.com/ethereum/go-ethereum/log"
@@ -369,16 +368,10 @@
 	switch {
 	case msg.Code == pingMsg:
 		msg.Discard()
-<<<<<<< HEAD
-		gopool.Submit(func() {
-			SendItems(p.rw, pongMsg)
-		})
-=======
 		select {
 		case p.pingRecv <- struct{}{}:
 		case <-p.closed:
 		}
->>>>>>> bed84606
 	case msg.Code == discMsg:
 		// This is the last message. We don't need to discard or
 		// check errors because, the connection will be closed after it.
