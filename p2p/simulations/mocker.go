// Copyright 2017 The go-ethereum Authors
// This file is part of the go-ethereum library.
//
// The go-ethereum library is free software: you can redistribute it and/or modify
// it under the terms of the GNU Lesser General Public License as published by
// the Free Software Foundation, either version 3 of the License, or
// (at your option) any later version.
//
// The go-ethereum library is distributed in the hope that it will be useful,
// but WITHOUT ANY WARRANTY; without even the implied warranty of
// MERCHANTABILITY or FITNESS FOR A PARTICULAR PURPOSE. See the
// GNU Lesser General Public License for more details.
//
// You should have received a copy of the GNU Lesser General Public License
// along with the go-ethereum library. If not, see <http://www.gnu.org/licenses/>.

// Package simulations simulates p2p networks.
// A mocker simulates starting and stopping real nodes in a network.
package simulations

import (
	"fmt"
	"math/rand"
	"sync"
	"time"

	"github.com/ethereum/go-ethereum/log"
	"github.com/ethereum/go-ethereum/p2p/enode"
	"github.com/ethereum/go-ethereum/p2p/simulations/adapters"
)

// a map of mocker names to its function
var mockerList = map[string]func(net *Network, quit chan struct{}, nodeCount int){
	"startStop":     startStop,
	"probabilistic": probabilistic,
	"boot":          boot,
}

<<<<<<< HEAD
// Lookup a mocker by its name, returns the mockerFn
=======
// LookupMocker looks a mocker by its name, returns the mockerFn
>>>>>>> bed84606
func LookupMocker(mockerType string) func(net *Network, quit chan struct{}, nodeCount int) {
	return mockerList[mockerType]
}

<<<<<<< HEAD
// Get a list of mockers (keys of the map)
=======
// GetMockerList returns a list of mockers (keys of the map)
>>>>>>> bed84606
// Useful for frontend to build available mocker selection
func GetMockerList() []string {
	list := make([]string, 0, len(mockerList))
	for k := range mockerList {
		list = append(list, k)
	}
	return list
}

// The boot mockerFn only connects the node in a ring and doesn't do anything else
func boot(net *Network, quit chan struct{}, nodeCount int) {
	_, err := connectNodesInRing(net, nodeCount)
	if err != nil {
		panic("Could not startup node network for mocker")
	}
}

// The startStop mockerFn stops and starts nodes in a defined period (ticker)
func startStop(net *Network, quit chan struct{}, nodeCount int) {
	nodes, err := connectNodesInRing(net, nodeCount)
	if err != nil {
		panic("Could not startup node network for mocker")
	}
	tick := time.NewTicker(10 * time.Second)
	defer tick.Stop()
	for {
		select {
		case <-quit:
			log.Info("Terminating simulation loop")
			return
		case <-tick.C:
			id := nodes[rand.Intn(len(nodes))]
			log.Info("stopping node", "id", id)
			if err := net.Stop(id); err != nil {
				log.Error("error stopping node", "id", id, "err", err)
				return
			}

			select {
			case <-quit:
				log.Info("Terminating simulation loop")
				return
			case <-time.After(3 * time.Second):
			}

			log.Debug("starting node", "id", id)
			if err := net.Start(id); err != nil {
				log.Error("error starting node", "id", id, "err", err)
				return
			}
		}
	}
}

// The probabilistic mocker func has a more probabilistic pattern
// (the implementation could probably be improved):
// nodes are connected in a ring, then a varying number of random nodes is selected,
// mocker then stops and starts them in random intervals, and continues the loop
func probabilistic(net *Network, quit chan struct{}, nodeCount int) {
	nodes, err := connectNodesInRing(net, nodeCount)
	if err != nil {
		select {
		case <-quit:
			//error may be due to abortion of mocking; so the quit channel is closed
			return
		default:
			panic("Could not startup node network for mocker")
		}
	}
	for {
		select {
		case <-quit:
			log.Info("Terminating simulation loop")
			return
		default:
		}
		var lowid, highid int
		var wg sync.WaitGroup
		randWait := time.Duration(rand.Intn(5000)+1000) * time.Millisecond
		rand1 := rand.Intn(nodeCount - 1)
		rand2 := rand.Intn(nodeCount - 1)
		if rand1 <= rand2 {
			lowid = rand1
			highid = rand2
		} else if rand1 > rand2 {
			highid = rand1
			lowid = rand2
		}
		var steps = highid - lowid
		wg.Add(steps)
		for i := lowid; i < highid; i++ {
			select {
			case <-quit:
				log.Info("Terminating simulation loop")
				return
			case <-time.After(randWait):
			}
			log.Debug(fmt.Sprintf("node %v shutting down", nodes[i]))
			err := net.Stop(nodes[i])
			if err != nil {
				log.Error("Error stopping node", "node", nodes[i])
				wg.Done()
				continue
			}
			go func(id enode.ID) {
				time.Sleep(randWait)
				err := net.Start(id)
				if err != nil {
					log.Error("Error starting node", "node", id)
				}
				wg.Done()
			}(nodes[i])
		}
		wg.Wait()
	}
}

// connect nodeCount number of nodes in a ring
func connectNodesInRing(net *Network, nodeCount int) ([]enode.ID, error) {
	ids := make([]enode.ID, nodeCount)
	for i := 0; i < nodeCount; i++ {
		conf := adapters.RandomNodeConfig()
		node, err := net.NewNodeWithConfig(conf)
		if err != nil {
			log.Error("Error creating a node!", "err", err)
			return nil, err
		}
		ids[i] = node.ID()
	}

	for _, id := range ids {
		if err := net.Start(id); err != nil {
			log.Error("Error starting a node!", "err", err)
			return nil, err
		}
		log.Debug(fmt.Sprintf("node %v starting up", id))
	}
	for i, id := range ids {
		peerID := ids[(i+1)%len(ids)]
		if err := net.Connect(id, peerID); err != nil {
			log.Error("Error connecting a node to a peer!", "err", err)
			return nil, err
		}
	}

	return ids, nil
}<|MERGE_RESOLUTION|>--- conflicted
+++ resolved
@@ -36,20 +36,12 @@
 	"boot":          boot,
 }
 
-<<<<<<< HEAD
-// Lookup a mocker by its name, returns the mockerFn
-=======
 // LookupMocker looks a mocker by its name, returns the mockerFn
->>>>>>> bed84606
 func LookupMocker(mockerType string) func(net *Network, quit chan struct{}, nodeCount int) {
 	return mockerList[mockerType]
 }
 
-<<<<<<< HEAD
-// Get a list of mockers (keys of the map)
-=======
 // GetMockerList returns a list of mockers (keys of the map)
->>>>>>> bed84606
 // Useful for frontend to build available mocker selection
 func GetMockerList() []string {
 	list := make([]string, 0, len(mockerList))
