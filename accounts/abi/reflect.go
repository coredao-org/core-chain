--- conflicted
+++ resolved
@@ -25,15 +25,9 @@
 )
 
 // ConvertType converts an interface of a runtime type into a interface of the
-<<<<<<< HEAD
-// given type
-// e.g. turn
-// var fields []reflect.StructField
-=======
 // given type, e.g. turn this code:
 //
 //	var fields []reflect.StructField
->>>>>>> bed84606
 //
 //	fields = append(fields, reflect.StructField{
 //			Name: "X",
@@ -41,14 +35,9 @@
 //			Tag:  reflect.StructTag("json:\"" + "x" + "\""),
 //	}
 //
-<<<<<<< HEAD
-// into
-// type TupleT struct { X *big.Int }
-=======
 // into:
 //
 //	type TupleT struct { X *big.Int }
->>>>>>> bed84606
 func ConvertType(in interface{}, proto interface{}) interface{} {
 	protoType := reflect.TypeOf(proto)
 	if reflect.TypeOf(in).ConvertibleTo(protoType) {
@@ -184,23 +173,12 @@
 }
 
 // mapArgNamesToStructFields maps a slice of argument names to struct fields.
-<<<<<<< HEAD
-// first round: for each Exportable field that contains a `abi:""` tag
-//
-//	and this field name exists in the given argument name list, pair them together.
-//
-// second round: for each argument name that has not been already linked,
-//
-//	find what variable is expected to be mapped into, if it exists and has not been
-//	used, pair them.
-=======
 //
 // first round: for each Exportable field that contains a `abi:""` tag and this field name
 // exists in the given argument name list, pair them together.
 //
 // second round: for each argument name that has not been already linked, find what
 // variable is expected to be mapped into, if it exists and has not been used, pair them.
->>>>>>> bed84606
 //
 // Note this function assumes the given value is a struct value.
 func mapArgNamesToStructFields(argNames []string, value reflect.Value) (map[string]string, error) {
