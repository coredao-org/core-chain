--- conflicted
+++ resolved
@@ -1,12 +1,6 @@
 module github.com/ethereum/go-ethereum
 
 go 1.23.0
-
-<<<<<<< HEAD
-toolchain go1.23.7
-=======
-toolchain go1.24.0
->>>>>>> 294c7321
 
 require (
 	github.com/Azure/azure-sdk-for-go/sdk/storage/azblob v1.2.0
