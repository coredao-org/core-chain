--- conflicted
+++ resolved
@@ -59,20 +59,12 @@
 // transactions failed to execute due to insufficient gas it will return an error.
 func (p *StateProcessor) Process(block *types.Block, statedb *state.StateDB, cfg vm.Config) (types.Receipts, []*types.Log, uint64, error) {
 	var (
-<<<<<<< HEAD
-		usedGas = new(uint64)
-		header  = block.Header()
-		allLogs []*types.Log
-		gp      = new(GasPool).AddGas(block.GasLimit())
-=======
-		receipts    types.Receipts
 		usedGas     = new(uint64)
 		header      = block.Header()
 		blockHash   = block.Hash()
 		blockNumber = block.Number()
 		allLogs     []*types.Log
 		gp          = new(GasPool).AddGas(block.GasLimit())
->>>>>>> fb3a6528
 	)
 	var receipts = make([]*types.Receipt, 0)
 	// Mutate the block and state according to any hard-fork specs
@@ -91,7 +83,6 @@
 	// usually do have two tx, one for validator set contract, another for system reward contract.
 	systemTxs := make([]*types.Transaction, 0, 2)
 	for i, tx := range block.Transactions() {
-<<<<<<< HEAD
 		if isPoSA {
 			if isSystemTx, err := posa.IsSystemTransaction(tx, block.Header()); err != nil {
 				return nil, nil, 0, err
@@ -101,10 +92,7 @@
 			}
 		}
 
-		msg, err := tx.AsMessage(types.MakeSigner(p.config, header.Number))
-=======
 		msg, err := tx.AsMessage(types.MakeSigner(p.config, header.Number), header.BaseFee)
->>>>>>> fb3a6528
 		if err != nil {
 			return nil, nil, 0, fmt.Errorf("could not apply tx %d [%v]: %w", i, tx.Hash().Hex(), err)
 		}
