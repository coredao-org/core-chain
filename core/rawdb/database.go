--- conflicted
+++ resolved
@@ -37,8 +37,11 @@
 // freezerdb is a database wrapper that enables ancient chain segment freezing.
 type freezerdb struct {
 	ethdb.KeyValueStore
-<<<<<<< HEAD
 	ethdb.AncientStore
+
+	readOnly    bool
+	ancientRoot string
+
 	ethdb.AncientFreezer
 	diffStore  ethdb.KeyValueStore
 	stateStore ethdb.Database
@@ -64,12 +67,6 @@
 		return frdb
 	}
 	return frdb.blockStore
-=======
-	*chainFreezer
-
-	readOnly    bool
-	ancientRoot string
->>>>>>> f3c696fa
 }
 
 // AncientDatadir returns the path of root ancient directory.
@@ -81,7 +78,7 @@
 // the slow ancient tables.
 func (frdb *freezerdb) Close() error {
 	var errs []error
-	if err := frdb.chainFreezer.Close(); err != nil {
+	if err := frdb.AncientStore.Close(); err != nil {
 		errs = append(errs, err)
 	}
 	if err := frdb.KeyValueStore.Close(); err != nil {
@@ -159,21 +156,19 @@
 // Freeze is a helper method used for external testing to trigger and block until
 // a freeze cycle completes, without having to sleep for a minute to trigger the
 // automatic background run.
-func (frdb *freezerdb) Freeze() error {
+func (frdb *freezerdb) Freeze(threshold uint64) error {
 	if frdb.readOnly {
 		return errReadOnly
 	}
-<<<<<<< HEAD
 	// Set the freezer threshold to a temporary value
 	defer func(old uint64) {
 		frdb.AncientStore.(*chainFreezer).threshold.Store(old)
 	}(frdb.AncientStore.(*chainFreezer).threshold.Load())
 	frdb.AncientStore.(*chainFreezer).threshold.Store(threshold)
-=======
->>>>>>> f3c696fa
+
 	// Trigger a freeze cycle and block until it's done
 	trigger := make(chan struct{}, 1)
-	frdb.chainFreezer.trigger <- trigger
+	frdb.AncientStore.(*chainFreezer).trigger <- trigger
 	<-trigger
 	return nil
 }
@@ -330,19 +325,10 @@
 	return fn(db)
 }
 
-<<<<<<< HEAD
 func (db *nofreezedb) AncientOffSet() uint64 {
 	return 0
 }
 
-// MigrateTable processes the entries in a given table in sequence
-// converting them to a new format if they're of an old format.
-func (db *nofreezedb) MigrateTable(kind string, convert convertLegacyFn) error {
-	return errNotSupported
-}
-
-=======
->>>>>>> f3c696fa
 // AncientDatadir returns an error as we don't have a backing chain freezer.
 func (db *nofreezedb) AncientDatadir() (string, error) {
 	return "", errNotSupported
@@ -443,11 +429,6 @@
 }
 func (db *emptyfreezedb) AncientOffSet() uint64 { return 0 }
 
-// MigrateTable returns nil for pruned db that we don't have a backing chain freezer.
-func (db *emptyfreezedb) MigrateTable(kind string, convert convertLegacyFn) error {
-	return nil
-}
-
 // AncientDatadir returns nil for pruned db that we don't have a backing chain freezer.
 func (db *emptyfreezedb) AncientDatadir() (string, error) {
 	return "", nil
@@ -484,25 +465,10 @@
 	// sub folder, if not then two possibilities:
 	// - chain freezer is not initialized
 	// - chain freezer exists in legacy location (root ancient folder)
-<<<<<<< HEAD
-	chain := path.Join(ancient, ChainFreezerName)
-	state := path.Join(ancient, StateFreezerName)
+	chain := filepath.Join(ancient, ChainFreezerName)
+	state := filepath.Join(ancient, MerkleStateFreezerName)
 	if common.FileExist(chain) {
 		return chain
-=======
-	freezer := filepath.Join(ancient, ChainFreezerName)
-	if !common.FileExist(freezer) {
-		if !common.FileExist(ancient) {
-			// The entire ancient store is not initialized, still use the sub
-			// folder for initialization.
-		} else {
-			// Ancient root is already initialized, then we hold the assumption
-			// that chain freezer is also initialized and located in root folder.
-			// In this case fallback to legacy location.
-			freezer = ancient
-			log.Info("Found legacy ancient chain path", "location", ancient)
-		}
->>>>>>> f3c696fa
 	}
 	if common.FileExist(state) {
 		return chain
@@ -518,8 +484,15 @@
 // value data store with a freezer moving immutable chain segments into cold
 // storage. The passed ancient indicates the path of root ancient directory
 // where the chain freezer can be opened.
-<<<<<<< HEAD
 func NewDatabaseWithFreezer(db ethdb.KeyValueStore, ancient string, namespace string, readonly, disableFreeze, isLastOffset, pruneAncientData, multiDatabase bool) (ethdb.Database, error) {
+	// Create the idle freezer instance. If the given ancient directory is empty,
+	// in-memory chain freezer is used (e.g. dev mode); otherwise the regular
+	// file-based freezer is created.
+	chainFreezerDir := ancient
+	if chainFreezerDir != "" {
+		chainFreezerDir = resolveChainFreezerDir(chainFreezerDir)
+	}
+
 	var offset uint64
 	// The offset of ancientDB should be handled differently in different scenarios.
 	if isLastOffset {
@@ -571,17 +544,6 @@
 		AncientStore:   frdb,
 		AncientFreezer: frdb,
 	}
-=======
-func NewDatabaseWithFreezer(db ethdb.KeyValueStore, ancient string, namespace string, readonly bool) (ethdb.Database, error) {
-	// Create the idle freezer instance. If the given ancient directory is empty,
-	// in-memory chain freezer is used (e.g. dev mode); otherwise the regular
-	// file-based freezer is created.
-	chainFreezerDir := ancient
-	if chainFreezerDir != "" {
-		chainFreezerDir = resolveChainFreezerDir(chainFreezerDir)
-	}
-	frdb, err := newChainFreezer(chainFreezerDir, namespace, readonly)
->>>>>>> f3c696fa
 	if err != nil {
 		printChainMetadata(freezerDb)
 		return nil, err
@@ -674,26 +636,14 @@
 		WriteAncientType(db, EntireFreezerType)
 	}
 	// Freezer is consistent with the key-value database, permit combining the two
-<<<<<<< HEAD
-	if !disableFreeze && !frdb.readonly {
-=======
-	if !readonly {
->>>>>>> f3c696fa
+	if !disableFreeze && readonly {
 		frdb.wg.Add(1)
 		go func() {
 			frdb.freeze(db)
 			frdb.wg.Done()
 		}()
 	}
-<<<<<<< HEAD
 	return freezerDb, nil
-=======
-	return &freezerdb{
-		ancientRoot:   ancient,
-		KeyValueStore: db,
-		chainFreezer:  frdb,
-	}, nil
->>>>>>> f3c696fa
 }
 
 // NewMemoryDatabase creates an ephemeral in-memory key-value database without a
@@ -1287,8 +1237,8 @@
 	)
 
 	prefixKeys := map[string]func([]byte) bool{
-		string(trieNodeAccountPrefix): IsAccountTrieNode,
-		string(trieNodeStoragePrefix): IsStorageTrieNode,
+		string(TrieNodeAccountPrefix): IsAccountTrieNode,
+		string(TrieNodeStoragePrefix): IsStorageTrieNode,
 		string(stateIDPrefix):         func(key []byte) bool { return len(key) == len(stateIDPrefix)+common.HashLength },
 	}
 
