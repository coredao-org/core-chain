--- conflicted
+++ resolved
@@ -408,8 +408,7 @@
 		Name:        "WorstCaseG2",
 		NoBenchmark: false,
 	}
-<<<<<<< HEAD
-	benchmarkPrecompiled("0f", testcase, b)
+	benchmarkPrecompiled("f0f", testcase, b)
 }
 
 // Benchmarks the sample inputs from the P256VERIFY precompile.
@@ -443,7 +442,4 @@
 	}
 
 	testPrecompiledFailure("68", tc, t)
-=======
-	benchmarkPrecompiled("f0f", testcase, b)
->>>>>>> f3c696fa
 }