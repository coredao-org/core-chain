--- conflicted
+++ resolved
@@ -247,17 +247,10 @@
 
 	// The gas limit and price should be derived from the parent
 	h.GasLimit = parent.GasLimit
-<<<<<<< HEAD
-	if b.config.IsLondon(h.Number) {
-		h.BaseFee = eip1559.CalcBaseFee(b.config, parent)
-		if b.config.Satoshi == nil && !b.config.IsLondon(parent.Number) {
-			parentGasLimit := parent.GasLimit * b.config.ElasticityMultiplier()
-=======
 	if b.cm.config.IsLondon(h.Number) {
 		h.BaseFee = eip1559.CalcBaseFee(b.cm.config, parent)
-		if b.cm.config.Parlia == nil && !b.cm.config.IsLondon(parent.Number) {
+		if b.cm.config.Satoshi == nil && !b.cm.config.IsLondon(parent.Number) {
 			parentGasLimit := parent.GasLimit * b.cm.config.ElasticityMultiplier()
->>>>>>> f0c77955
 			h.GasLimit = CalcGasLimit(parentGasLimit, parentGasLimit)
 		}
 	}
@@ -366,9 +359,7 @@
 			misc.ApplyDAOHardFork(statedb)
 		}
 
-		if !config.IsFeynman(b.header.Number, b.header.Time) {
-			systemcontracts.UpgradeBuildInSystemContract(config, b.header.Number, parent.Time(), b.header.Time, statedb)
-		}
+		systemcontracts.UpgradeBuildInSystemContract(config, b.header.Number, parent.Time(), b.header.Time, statedb)
 
 		// Execute any user modifications to the block
 		if gen != nil {
@@ -470,18 +461,11 @@
 		Number:     new(big.Int).Add(parent.Number(), common.Big1),
 		Time:       time,
 	}
-<<<<<<< HEAD
-	if chain.Config().IsLondon(header.Number) {
-		header.BaseFee = eip1559.CalcBaseFee(chain.Config(), parent.Header())
-		if chain.Config().Satoshi == nil && !chain.Config().IsLondon(parent.Number()) {
-			parentGasLimit := parent.GasLimit() * chain.Config().ElasticityMultiplier()
-=======
 
 	if cm.config.IsLondon(header.Number) {
 		header.BaseFee = eip1559.CalcBaseFee(cm.config, parent.Header())
-		if cm.config.Parlia == nil && !cm.config.IsLondon(parent.Number()) {
+		if cm.config.Satoshi == nil && !cm.config.IsLondon(parent.Number()) {
 			parentGasLimit := parent.GasLimit() * cm.config.ElasticityMultiplier()
->>>>>>> f0c77955
 			header.GasLimit = CalcGasLimit(parentGasLimit, parentGasLimit)
 		}
 	}
@@ -497,10 +481,10 @@
 		excessBlobGas := eip4844.CalcExcessBlobGas(parentExcessBlobGas, parentBlobGasUsed)
 		header.ExcessBlobGas = &excessBlobGas
 		header.BlobGasUsed = new(uint64)
-		if cm.config.Parlia != nil {
+		if cm.config.Satoshi != nil {
 			header.WithdrawalsHash = &types.EmptyWithdrawalsHash
 		}
-		if cm.config.Parlia == nil {
+		if cm.config.Satoshi == nil {
 			header.ParentBeaconRoot = new(common.Hash)
 		}
 	}
