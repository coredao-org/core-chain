--- conflicted
+++ resolved
@@ -285,7 +285,7 @@
 // without the real blocks. Hence, writing headers directly should only be done
 // in two scenarios: pure-header mode of operation (light clients), or properly
 // separated header/block phases (non-archive clients).
-func (hc *HeaderChain) writeHeadersAndSetHead(headers []*types.Header) (*headerWriteResult, error) {
+func (hc *HeaderChain) writeHeadersAndSetHead(headers []*types.Header, forker *ForkChoice) (*headerWriteResult, error) {
 	inserted, err := hc.WriteHeaders(headers)
 	if err != nil {
 		return nil, err
@@ -301,7 +301,6 @@
 			lastHeader: lastHeader,
 		}
 	)
-<<<<<<< HEAD
 	// Ask the fork choicer if the reorg is necessary
 	if reorg, err := forker.ReorgNeededWithFastFinality(hc.CurrentHeader(), lastHeader); err != nil {
 		return nil, err
@@ -311,8 +310,6 @@
 		}
 		return result, nil
 	}
-=======
->>>>>>> f3c696fa
 	// Special case, all the inserted headers are already on the canonical
 	// heaeder chain, skip the reorg operation.
 	if hc.GetCanonicalHash(lastHeader.Number.Uint64()) == lastHash && lastHeader.Number.Uint64() <= hc.CurrentHeader().Number.Uint64() {
@@ -370,11 +367,11 @@
 //
 // The returned 'write status' says if the inserted headers are part of the canonical chain
 // or a side chain.
-func (hc *HeaderChain) InsertHeaderChain(chain []*types.Header, start time.Time) (WriteStatus, error) {
+func (hc *HeaderChain) InsertHeaderChain(chain []*types.Header, start time.Time, forker *ForkChoice) (WriteStatus, error) {
 	if hc.procInterrupt() {
 		return 0, errors.New("aborted")
 	}
-	res, err := hc.writeHeadersAndSetHead(chain)
+	res, err := hc.writeHeadersAndSetHead(chain, forker)
 	if err != nil {
 		return 0, err
 	}
