// Copyright 2019 The go-ethereum Authors
// This file is part of the go-ethereum library.
//
// The go-ethereum library is free software: you can redistribute it and/or modify
// it under the terms of the GNU Lesser General Public License as published by
// the Free Software Foundation, either version 3 of the License, or
// (at your option) any later version.
//
// The go-ethereum library is distributed in the hope that it will be useful,
// but WITHOUT ANY WARRANTY; without even the implied warranty of
// MERCHANTABILITY or FITNESS FOR A PARTICULAR PURPOSE. See the
// GNU Lesser General Public License for more details.
//
// You should have received a copy of the GNU Lesser General Public License
// along with the go-ethereum library. If not, see <http://www.gnu.org/licenses/>.

package core

import (
	"github.com/ethereum/go-ethereum/consensus"
	"github.com/ethereum/go-ethereum/core/state"
	"github.com/ethereum/go-ethereum/core/types"
	"github.com/ethereum/go-ethereum/core/vm"
	"github.com/ethereum/go-ethereum/params"
)

const prefetchThread = 3
const checkInterval = 10

// statePrefetcher is a basic Prefetcher, which blindly executes a block on top
// of an arbitrary state with the goal of prefetching potentially useful state
// data from disk before the main block processor start executing.
type statePrefetcher struct {
	config *params.ChainConfig // Chain configuration options
	bc     *BlockChain         // Canonical block chain
	engine consensus.Engine    // Consensus engine used for block rewards
}

// NewStatePrefetcher initialises a new statePrefetcher.
func NewStatePrefetcher(config *params.ChainConfig, bc *BlockChain, engine consensus.Engine) *statePrefetcher {
	return &statePrefetcher{
		config: config,
		bc:     bc,
		engine: engine,
	}
}

// Prefetch processes the state changes according to the Ethereum rules by running
// the transaction messages using the statedb, but any changes are discarded. The
// only goal is to pre-cache transaction signatures and state trie nodes.
func (p *statePrefetcher) Prefetch(block *types.Block, statedb *state.StateDB, cfg *vm.Config, interruptCh <-chan struct{}) {
	var (
		header = block.Header()
		signer = types.MakeSigner(p.config, header.Number, header.Time)
	)
	transactions := block.Transactions()
	txChan := make(chan int, prefetchThread)
	// No need to execute the first batch, since the main processor will do it.
	for i := 0; i < prefetchThread; i++ {
		go func() {
			newStatedb := statedb.CopyDoPrefetch()
<<<<<<< HEAD
			if !p.config.IsHertz(header.Number) {
=======
			if !p.config.IsHertzfix(header.Number) {
>>>>>>> 5e74ea65
				newStatedb.EnableWriteOnSharedStorage()
			}
			gaspool := new(GasPool).AddGas(block.GasLimit())
			blockContext := NewEVMBlockContext(header, p.bc, nil)
			evm := vm.NewEVM(blockContext, vm.TxContext{}, statedb, p.config, *cfg)
			// Iterate over and process the individual transactions
			for {
				select {
				case txIndex := <-txChan:
					tx := transactions[txIndex]
					// Convert the transaction into an executable message and pre-cache its sender
					msg, err := TransactionToMessage(tx, signer, header.BaseFee)
					msg.SkipAccountChecks = true
					if err != nil {
						return // Also invalid block, bail out
					}
					newStatedb.SetTxContext(tx.Hash(), txIndex)
					precacheTransaction(msg, p.config, gaspool, newStatedb, header, evm)

				case <-interruptCh:
					// If block precaching was interrupted, abort
					return
				}
			}
		}()
	}

	// it should be in a separate goroutine, to avoid blocking the critical path.
	for i := 0; i < len(transactions); i++ {
		select {
		case txChan <- i:
		case <-interruptCh:
			return
		}
	}
}

// PrefetchMining processes the state changes according to the Ethereum rules by running
// the transaction messages using the statedb, but any changes are discarded. The
// only goal is to pre-cache transaction signatures and snapshot clean state. Only used for mining stage
func (p *statePrefetcher) PrefetchMining(txs TransactionsByPriceAndNonce, header *types.Header, gasLimit uint64, statedb *state.StateDB, cfg vm.Config, interruptCh <-chan struct{}, txCurr **types.Transaction) {
	var signer = types.MakeSigner(p.config, header.Number, header.Time)

	txCh := make(chan *types.Transaction, 2*prefetchThread)
	for i := 0; i < prefetchThread; i++ {
		go func(startCh <-chan *types.Transaction, stopCh <-chan struct{}) {
			idx := 0
			newStatedb := statedb.CopyDoPrefetch()
<<<<<<< HEAD
			if !p.config.IsHertz(header.Number) {
=======
			if !p.config.IsHertzfix(header.Number) {
>>>>>>> 5e74ea65
				newStatedb.EnableWriteOnSharedStorage()
			}
			gaspool := new(GasPool).AddGas(gasLimit)
			blockContext := NewEVMBlockContext(header, p.bc, nil)
			evm := vm.NewEVM(blockContext, vm.TxContext{}, statedb, p.config, cfg)
			// Iterate over and process the individual transactions
			for {
				select {
				case tx := <-startCh:
					// Convert the transaction into an executable message and pre-cache its sender
					msg, err := TransactionToMessage(tx, signer, header.BaseFee)
					msg.SkipAccountChecks = true
					if err != nil {
						return // Also invalid block, bail out
					}
					idx++
					newStatedb.SetTxContext(tx.Hash(), idx)
					precacheTransaction(msg, p.config, gaspool, newStatedb, header, evm)
					gaspool = new(GasPool).AddGas(gasLimit)
				case <-stopCh:
					return
				}
			}
		}(txCh, interruptCh)
	}
	go func(txset TransactionsByPriceAndNonce) {
		count := 0
		for {
			select {
			case <-interruptCh:
				return
			default:
				if count++; count%checkInterval == 0 {
					txset.Forward(*txCurr)
				}
				tx := txset.PeekWithUnwrap()
				if tx == nil {
					return
				}

				select {
				case <-interruptCh:
					return
				case txCh <- tx:
				}

				txset.Shift()
			}
		}
	}(txs)
}

// precacheTransaction attempts to apply a transaction to the given state database
// and uses the input parameters for its environment. The goal is not to execute
// the transaction successfully, rather to warm up touched data slots.
func precacheTransaction(msg *Message, config *params.ChainConfig, gaspool *GasPool, statedb *state.StateDB, header *types.Header, evm *vm.EVM) error {
	// Update the evm with the new transaction context.
	evm.Reset(NewEVMTxContext(msg), statedb)
	// Add addresses to access list if applicable
	_, err := ApplyMessage(evm, msg, gaspool)
	if err == nil {
		statedb.Finalise(true)
	}
	return err
}<|MERGE_RESOLUTION|>--- conflicted
+++ resolved
@@ -59,11 +59,7 @@
 	for i := 0; i < prefetchThread; i++ {
 		go func() {
 			newStatedb := statedb.CopyDoPrefetch()
-<<<<<<< HEAD
 			if !p.config.IsHertz(header.Number) {
-=======
-			if !p.config.IsHertzfix(header.Number) {
->>>>>>> 5e74ea65
 				newStatedb.EnableWriteOnSharedStorage()
 			}
 			gaspool := new(GasPool).AddGas(block.GasLimit())
@@ -112,11 +108,7 @@
 		go func(startCh <-chan *types.Transaction, stopCh <-chan struct{}) {
 			idx := 0
 			newStatedb := statedb.CopyDoPrefetch()
-<<<<<<< HEAD
 			if !p.config.IsHertz(header.Number) {
-=======
-			if !p.config.IsHertzfix(header.Number) {
->>>>>>> 5e74ea65
 				newStatedb.EnableWriteOnSharedStorage()
 			}
 			gaspool := new(GasPool).AddGas(gasLimit)
