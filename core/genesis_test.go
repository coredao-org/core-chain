// Copyright 2017 The go-ethereum Authors
// This file is part of the go-ethereum library.
//
// The go-ethereum library is free software: you can redistribute it and/or modify
// it under the terms of the GNU Lesser General Public License as published by
// the Free Software Foundation, either version 3 of the License, or
// (at your option) any later version.
//
// The go-ethereum library is distributed in the hope that it will be useful,
// but WITHOUT ANY WARRANTY; without even the implied warranty of
// MERCHANTABILITY or FITNESS FOR A PARTICULAR PURPOSE. See the
// GNU Lesser General Public License for more details.
//
// You should have received a copy of the GNU Lesser General Public License
// along with the go-ethereum library. If not, see <http://www.gnu.org/licenses/>.

package core

import (
	"bytes"
	"encoding/json"
	"math/big"
	"reflect"
	"testing"

	"github.com/davecgh/go-spew/spew"
	"github.com/ethereum/go-ethereum/common"
	"github.com/ethereum/go-ethereum/consensus/ethash"
	"github.com/ethereum/go-ethereum/core/rawdb"
	"github.com/ethereum/go-ethereum/core/vm"
	"github.com/ethereum/go-ethereum/ethdb"
	"github.com/ethereum/go-ethereum/params"
	"github.com/ethereum/go-ethereum/trie"
	"github.com/ethereum/go-ethereum/trie/triedb/pathdb"
)

<<<<<<< HEAD
func TestSetupGenesis(t *testing.T) {
	testSetupGenesis(t, rawdb.HashScheme)
	testSetupGenesis(t, rawdb.PathScheme)
}

=======
func TestInvalidCliqueConfig(t *testing.T) {
	block := DefaultGoerliGenesisBlock()
	block.ExtraData = []byte{}
	db := rawdb.NewMemoryDatabase()
	if _, err := block.Commit(db, trie.NewDatabase(db, nil)); err == nil {
		t.Fatal("Expected error on invalid clique config")
	}
}

func TestSetupGenesis(t *testing.T) {
	testSetupGenesis(t, rawdb.HashScheme)
	testSetupGenesis(t, rawdb.PathScheme)
}

>>>>>>> 8f7eb9cc
func testSetupGenesis(t *testing.T, scheme string) {
	var (
		customghash = common.HexToHash("0x89c99d90b79719238d2645c7642f2c9295246e80775b38cfd162b696817fbd50")
		customg     = Genesis{
			Config: &params.ChainConfig{HomesteadBlock: big.NewInt(3)},
			Alloc: GenesisAlloc{
				{1}: {Balance: big.NewInt(1), Storage: map[common.Hash]common.Hash{{1}: {1}}},
			},
		}
		oldcustomg = customg
	)
	oldcustomg.Config = &params.ChainConfig{HomesteadBlock: big.NewInt(2)}

	tests := []struct {
		name       string
		fn         func(ethdb.Database) (*params.ChainConfig, common.Hash, error)
		wantConfig *params.ChainConfig
		wantHash   common.Hash
		wantErr    error
	}{
		{
			name: "genesis without ChainConfig",
			fn: func(db ethdb.Database) (*params.ChainConfig, common.Hash, error) {
				return SetupGenesisBlock(db, trie.NewDatabase(db, newDbConfig(scheme)), new(Genesis))
			},
			wantErr:    errGenesisNoConfig,
			wantConfig: params.AllEthashProtocolChanges,
		},
		{
			name: "no block in DB, genesis == nil",
			fn: func(db ethdb.Database) (*params.ChainConfig, common.Hash, error) {
				return SetupGenesisBlock(db, trie.NewDatabase(db, newDbConfig(scheme)), nil)
			},
			wantHash:   params.BSCGenesisHash,
			wantConfig: params.BSCChainConfig,
		},
		{
			name: "mainnet block in DB, genesis == nil",
			fn: func(db ethdb.Database) (*params.ChainConfig, common.Hash, error) {
				DefaultGenesisBlock().MustCommit(db, trie.NewDatabase(db, newDbConfig(scheme)))
				return SetupGenesisBlock(db, trie.NewDatabase(db, newDbConfig(scheme)), nil)
			},
			wantHash:   params.MainnetGenesisHash,
			wantConfig: params.MainnetChainConfig,
		},
		{
			name: "custom block in DB, genesis == nil",
			fn: func(db ethdb.Database) (*params.ChainConfig, common.Hash, error) {
				tdb := trie.NewDatabase(db, newDbConfig(scheme))
				customg.Commit(db, tdb)
				return SetupGenesisBlock(db, tdb, nil)
			},
			wantHash:   customghash,
			wantConfig: customg.Config,
		},
		{
<<<<<<< HEAD
=======
			name: "custom block in DB, genesis == goerli",
			fn: func(db ethdb.Database) (*params.ChainConfig, common.Hash, error) {
				tdb := trie.NewDatabase(db, newDbConfig(scheme))
				customg.Commit(db, tdb)
				return SetupGenesisBlock(db, tdb, DefaultGoerliGenesisBlock())
			},
			wantErr:    &GenesisMismatchError{Stored: customghash, New: params.GoerliGenesisHash},
			wantHash:   params.GoerliGenesisHash,
			wantConfig: params.GoerliChainConfig,
		},
		{
>>>>>>> 8f7eb9cc
			name: "compatible config in DB",
			fn: func(db ethdb.Database) (*params.ChainConfig, common.Hash, error) {
				tdb := trie.NewDatabase(db, newDbConfig(scheme))
				oldcustomg.Commit(db, tdb)
				return SetupGenesisBlock(db, tdb, &customg)
			},
			wantHash:   customghash,
			wantConfig: customg.Config,
		},
		{
			name: "incompatible config in DB",
			fn: func(db ethdb.Database) (*params.ChainConfig, common.Hash, error) {
				// Commit the 'old' genesis block with Homestead transition at #2.
				// Advance to block #4, past the homestead transition block of customg.
				tdb := trie.NewDatabase(db, newDbConfig(scheme))
				oldcustomg.Commit(db, tdb)

				bc, _ := NewBlockChain(db, DefaultCacheConfigWithScheme(scheme), &oldcustomg, nil, ethash.NewFullFaker(), vm.Config{}, nil, nil)
				defer bc.Stop()

				_, blocks, _ := GenerateChainWithGenesis(&oldcustomg, ethash.NewFaker(), 4, nil)
				bc.InsertChain(blocks)

				// This should return a compatibility error.
				return SetupGenesisBlock(db, tdb, &customg)
			},
			wantHash:   customghash,
			wantConfig: customg.Config,
			wantErr: &params.ConfigCompatError{
				What:          "Homestead fork block",
				StoredBlock:   big.NewInt(2),
				NewBlock:      big.NewInt(3),
				RewindToBlock: 1,
			},
		},
	}

	for _, test := range tests {
		db := rawdb.NewMemoryDatabase()
		config, hash, err := test.fn(db)
		// Check the return values.
		if !reflect.DeepEqual(err, test.wantErr) {
			spew := spew.ConfigState{DisablePointerAddresses: true, DisableCapacities: true}
			t.Errorf("%s: returned error %#v, want %#v", test.name, spew.NewFormatter(err), spew.NewFormatter(test.wantErr))
		}
		if !reflect.DeepEqual(config, test.wantConfig) {
			t.Errorf("%s:\nreturned %v\nwant     %v", test.name, config, test.wantConfig)
		}
		if hash != test.wantHash {
			t.Errorf("%s: returned hash %s, want %s", test.name, hash.Hex(), test.wantHash.Hex())
		} else if err == nil {
			// Check database content.
			stored := rawdb.ReadBlock(db, test.wantHash, 0)
			if stored.Hash() != test.wantHash {
				t.Errorf("%s: block in DB has hash %s, want %s", test.name, stored.Hash(), test.wantHash)
			}
		}
	}
}

// TestGenesisHashes checks the congruity of default genesis data to
// corresponding hardcoded genesis hash values.
func TestGenesisHashes(t *testing.T) {
	for i, c := range []struct {
		genesis *Genesis
		want    common.Hash
	}{
		{DefaultGenesisBlock(), params.MainnetGenesisHash},
	} {
		// Test via MustCommit
		db := rawdb.NewMemoryDatabase()
		if have := c.genesis.MustCommit(db, trie.NewDatabase(db, trie.HashDefaults)).Hash(); have != c.want {
			t.Errorf("case: %d a), want: %s, got: %s", i, c.want.Hex(), have.Hex())
		}
		// Test via ToBlock
		if have := c.genesis.ToBlock().Hash(); have != c.want {
			t.Errorf("case: %d a), want: %s, got: %s", i, c.want.Hex(), have.Hex())
		}
	}
}

func TestGenesis_Commit(t *testing.T) {
	genesis := &Genesis{
		BaseFee: big.NewInt(params.InitialBaseFee),
		Config:  params.TestChainConfig,
		// difficulty is nil
	}

	db := rawdb.NewMemoryDatabase()
	genesisBlock := genesis.MustCommit(db, trie.NewDatabase(db, trie.HashDefaults))

	if genesis.Difficulty != nil {
		t.Fatalf("assumption wrong")
	}

	// This value should have been set as default in the ToBlock method.
	if genesisBlock.Difficulty().Cmp(params.GenesisDifficulty) != 0 {
		t.Errorf("assumption wrong: want: %d, got: %v", params.GenesisDifficulty, genesisBlock.Difficulty())
	}

	// Expect the stored total difficulty to be the difficulty of the genesis block.
	stored := rawdb.ReadTd(db, genesisBlock.Hash(), genesisBlock.NumberU64())

	if stored.Cmp(genesisBlock.Difficulty()) != 0 {
		t.Errorf("inequal difficulty; stored: %v, genesisBlock: %v", stored, genesisBlock.Difficulty())
	}
}

func TestReadWriteGenesisAlloc(t *testing.T) {
	var (
		db    = rawdb.NewMemoryDatabase()
		alloc = &GenesisAlloc{
			{1}: {Balance: big.NewInt(1), Storage: map[common.Hash]common.Hash{{1}: {1}}},
			{2}: {Balance: big.NewInt(2), Storage: map[common.Hash]common.Hash{{2}: {2}}},
		}
<<<<<<< HEAD
		hash, _ = alloc.hash()
=======
		hash, _ = alloc.hash(false)
>>>>>>> 8f7eb9cc
	)
	blob, _ := json.Marshal(alloc)
	rawdb.WriteGenesisStateSpec(db, hash, blob)

	var reload GenesisAlloc
	err := reload.UnmarshalJSON(rawdb.ReadGenesisStateSpec(db, hash))
	if err != nil {
		t.Fatalf("Failed to load genesis state %v", err)
	}
	if len(reload) != len(*alloc) {
		t.Fatal("Unexpected genesis allocation")
	}
	for addr, account := range reload {
		want, ok := (*alloc)[addr]
		if !ok {
			t.Fatal("Account is not found")
		}
		if !reflect.DeepEqual(want, account) {
			t.Fatal("Unexpected account")
		}
	}
}

<<<<<<< HEAD
func TestConfigOrDefault(t *testing.T) {
	defaultGenesis := DefaultGenesisBlock()
	if defaultGenesis.Config.PlanckBlock != nil {
		t.Errorf("initial config should have PlanckBlock = nil, but instead PlanckBlock = %v", defaultGenesis.Config.PlanckBlock)
	}
	gHash := params.BSCGenesisHash
	config := defaultGenesis.configOrDefault(gHash)

	if config.ChainID.Cmp(params.BSCChainConfig.ChainID) != 0 {
		t.Errorf("ChainID of resulting config should be %v, but is %v instead", params.BSCChainConfig.ChainID, config.ChainID)
	}

	if config.HomesteadBlock.Cmp(params.BSCChainConfig.HomesteadBlock) != 0 {
		t.Errorf("resulting config should have HomesteadBlock = %v, but instead is %v", params.BSCChainConfig, config.HomesteadBlock)
	}

	if config.PlanckBlock == nil {
		t.Errorf("resulting config should have PlanckBlock = %v , but instead is nil", params.BSCChainConfig.PlanckBlock)
	}

	if config.PlanckBlock.Cmp(params.BSCChainConfig.PlanckBlock) != 0 {
		t.Errorf("resulting config should have PlanckBlock = %v , but instead is %v", params.BSCChainConfig.PlanckBlock, config.PlanckBlock)
	}
}

func newDbConfig(scheme string) *trie.Config {
	if scheme == rawdb.HashScheme {
		return trie.HashDefaults
	}
	return &trie.Config{PathDB: pathdb.Defaults}
=======
func newDbConfig(scheme string) *trie.Config {
	if scheme == rawdb.HashScheme {
		return trie.HashDefaults
	}
	return &trie.Config{PathDB: pathdb.Defaults}
}

func TestVerkleGenesisCommit(t *testing.T) {
	var verkleTime uint64 = 0
	verkleConfig := &params.ChainConfig{
		ChainID:                       big.NewInt(1),
		HomesteadBlock:                big.NewInt(0),
		DAOForkBlock:                  nil,
		DAOForkSupport:                false,
		EIP150Block:                   big.NewInt(0),
		EIP155Block:                   big.NewInt(0),
		EIP158Block:                   big.NewInt(0),
		ByzantiumBlock:                big.NewInt(0),
		ConstantinopleBlock:           big.NewInt(0),
		PetersburgBlock:               big.NewInt(0),
		IstanbulBlock:                 big.NewInt(0),
		MuirGlacierBlock:              big.NewInt(0),
		BerlinBlock:                   big.NewInt(0),
		LondonBlock:                   big.NewInt(0),
		ArrowGlacierBlock:             big.NewInt(0),
		GrayGlacierBlock:              big.NewInt(0),
		MergeNetsplitBlock:            nil,
		ShanghaiTime:                  &verkleTime,
		CancunTime:                    &verkleTime,
		PragueTime:                    &verkleTime,
		VerkleTime:                    &verkleTime,
		TerminalTotalDifficulty:       big.NewInt(0),
		TerminalTotalDifficultyPassed: true,
		Ethash:                        nil,
		Clique:                        nil,
	}

	genesis := &Genesis{
		BaseFee:    big.NewInt(params.InitialBaseFee),
		Config:     verkleConfig,
		Timestamp:  verkleTime,
		Difficulty: big.NewInt(0),
		Alloc: GenesisAlloc{
			{1}: {Balance: big.NewInt(1), Storage: map[common.Hash]common.Hash{{1}: {1}}},
		},
	}

	expected := common.Hex2Bytes("14398d42be3394ff8d50681816a4b7bf8d8283306f577faba2d5bc57498de23b")
	got := genesis.ToBlock().Root().Bytes()
	if !bytes.Equal(got, expected) {
		t.Fatalf("invalid genesis state root, expected %x, got %x", expected, got)
	}

	db := rawdb.NewMemoryDatabase()
	triedb := trie.NewDatabase(db, &trie.Config{IsVerkle: true, PathDB: pathdb.Defaults})
	block := genesis.MustCommit(db, triedb)
	if !bytes.Equal(block.Root().Bytes(), expected) {
		t.Fatalf("invalid genesis state root, expected %x, got %x", expected, got)
	}

	// Test that the trie is verkle
	if !triedb.IsVerkle() {
		t.Fatalf("expected trie to be verkle")
	}

	if !rawdb.ExistsAccountTrieNode(db, nil) {
		t.Fatal("could not find node")
	}
>>>>>>> 8f7eb9cc
}<|MERGE_RESOLUTION|>--- conflicted
+++ resolved
@@ -34,28 +34,11 @@
 	"github.com/ethereum/go-ethereum/trie/triedb/pathdb"
 )
 
-<<<<<<< HEAD
 func TestSetupGenesis(t *testing.T) {
 	testSetupGenesis(t, rawdb.HashScheme)
 	testSetupGenesis(t, rawdb.PathScheme)
 }
 
-=======
-func TestInvalidCliqueConfig(t *testing.T) {
-	block := DefaultGoerliGenesisBlock()
-	block.ExtraData = []byte{}
-	db := rawdb.NewMemoryDatabase()
-	if _, err := block.Commit(db, trie.NewDatabase(db, nil)); err == nil {
-		t.Fatal("Expected error on invalid clique config")
-	}
-}
-
-func TestSetupGenesis(t *testing.T) {
-	testSetupGenesis(t, rawdb.HashScheme)
-	testSetupGenesis(t, rawdb.PathScheme)
-}
-
->>>>>>> 8f7eb9cc
 func testSetupGenesis(t *testing.T, scheme string) {
 	var (
 		customghash = common.HexToHash("0x89c99d90b79719238d2645c7642f2c9295246e80775b38cfd162b696817fbd50")
@@ -112,20 +95,17 @@
 			wantConfig: customg.Config,
 		},
 		{
-<<<<<<< HEAD
-=======
-			name: "custom block in DB, genesis == goerli",
+			name: "custom block in DB, genesis == chapel",
 			fn: func(db ethdb.Database) (*params.ChainConfig, common.Hash, error) {
 				tdb := trie.NewDatabase(db, newDbConfig(scheme))
 				customg.Commit(db, tdb)
-				return SetupGenesisBlock(db, tdb, DefaultGoerliGenesisBlock())
-			},
-			wantErr:    &GenesisMismatchError{Stored: customghash, New: params.GoerliGenesisHash},
-			wantHash:   params.GoerliGenesisHash,
-			wantConfig: params.GoerliChainConfig,
-		},
-		{
->>>>>>> 8f7eb9cc
+				return SetupGenesisBlock(db, tdb, DefaultChapelGenesisBlock())
+			},
+			wantErr:    &GenesisMismatchError{Stored: customghash, New: params.ChapelGenesisHash},
+			wantHash:   params.ChapelGenesisHash,
+			wantConfig: params.ChapelChainConfig,
+		},
+		{
 			name: "compatible config in DB",
 			fn: func(db ethdb.Database) (*params.ChainConfig, common.Hash, error) {
 				tdb := trie.NewDatabase(db, newDbConfig(scheme))
@@ -241,11 +221,7 @@
 			{1}: {Balance: big.NewInt(1), Storage: map[common.Hash]common.Hash{{1}: {1}}},
 			{2}: {Balance: big.NewInt(2), Storage: map[common.Hash]common.Hash{{2}: {2}}},
 		}
-<<<<<<< HEAD
-		hash, _ = alloc.hash()
-=======
 		hash, _ = alloc.hash(false)
->>>>>>> 8f7eb9cc
 	)
 	blob, _ := json.Marshal(alloc)
 	rawdb.WriteGenesisStateSpec(db, hash, blob)
@@ -269,7 +245,6 @@
 	}
 }
 
-<<<<<<< HEAD
 func TestConfigOrDefault(t *testing.T) {
 	defaultGenesis := DefaultGenesisBlock()
 	if defaultGenesis.Config.PlanckBlock != nil {
@@ -295,12 +270,6 @@
 	}
 }
 
-func newDbConfig(scheme string) *trie.Config {
-	if scheme == rawdb.HashScheme {
-		return trie.HashDefaults
-	}
-	return &trie.Config{PathDB: pathdb.Defaults}
-=======
 func newDbConfig(scheme string) *trie.Config {
 	if scheme == rawdb.HashScheme {
 		return trie.HashDefaults
@@ -369,5 +338,4 @@
 	if !rawdb.ExistsAccountTrieNode(db, nil) {
 		t.Fatal("could not find node")
 	}
->>>>>>> 8f7eb9cc
 }