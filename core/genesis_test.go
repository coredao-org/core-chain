// Copyright 2017 The go-ethereum Authors
// This file is part of the go-ethereum library.
//
// The go-ethereum library is free software: you can redistribute it and/or modify
// it under the terms of the GNU Lesser General Public License as published by
// the Free Software Foundation, either version 3 of the License, or
// (at your option) any later version.
//
// The go-ethereum library is distributed in the hope that it will be useful,
// but WITHOUT ANY WARRANTY; without even the implied warranty of
// MERCHANTABILITY or FITNESS FOR A PARTICULAR PURPOSE. See the
// GNU Lesser General Public License for more details.
//
// You should have received a copy of the GNU Lesser General Public License
// along with the go-ethereum library. If not, see <http://www.gnu.org/licenses/>.

package core

import (
	"encoding/json"
	"math/big"
	"reflect"
	"testing"

	"github.com/davecgh/go-spew/spew"
	"github.com/ethereum/go-ethereum/common"
	"github.com/ethereum/go-ethereum/consensus/ethash"
	"github.com/ethereum/go-ethereum/core/rawdb"
	"github.com/ethereum/go-ethereum/core/vm"
	"github.com/ethereum/go-ethereum/ethdb"
	"github.com/ethereum/go-ethereum/params"
	"github.com/ethereum/go-ethereum/trie"
)

<<<<<<< HEAD
=======
func TestInvalidCliqueConfig(t *testing.T) {
	block := DefaultGoerliGenesisBlock()
	block.ExtraData = []byte{}
	db := rawdb.NewMemoryDatabase()
	if _, err := block.Commit(db, trie.NewDatabase(db)); err == nil {
		t.Fatal("Expected error on invalid clique config")
	}
}

>>>>>>> bed84606
func TestSetupGenesis(t *testing.T) {
	var (
		customghash = common.HexToHash("0x89c99d90b79719238d2645c7642f2c9295246e80775b38cfd162b696817fbd50")
		customg     = Genesis{
			Config: &params.ChainConfig{HomesteadBlock: big.NewInt(3)},
			Alloc: GenesisAlloc{
				{1}: {Balance: big.NewInt(1), Storage: map[common.Hash]common.Hash{{1}: {1}}},
			},
		}
		oldcustomg = customg
	)
	oldcustomg.Config = &params.ChainConfig{HomesteadBlock: big.NewInt(2)}
	tests := []struct {
		name       string
		fn         func(ethdb.Database) (*params.ChainConfig, common.Hash, error)
		wantConfig *params.ChainConfig
		wantHash   common.Hash
		wantErr    error
	}{
		{
			name: "genesis without ChainConfig",
			fn: func(db ethdb.Database) (*params.ChainConfig, common.Hash, error) {
				return SetupGenesisBlock(db, trie.NewDatabase(db), new(Genesis))
			},
			wantErr:    errGenesisNoConfig,
			wantConfig: params.AllEthashProtocolChanges,
		},
		{
			name: "no block in DB, genesis == nil",
			fn: func(db ethdb.Database) (*params.ChainConfig, common.Hash, error) {
				return SetupGenesisBlock(db, trie.NewDatabase(db), nil)
			},
			wantHash:   params.MainnetGenesisHash,
			wantConfig: params.MainnetChainConfig,
		},
		{
<<<<<<< HEAD
=======
			name: "mainnet block in DB, genesis == nil",
			fn: func(db ethdb.Database) (*params.ChainConfig, common.Hash, error) {
				DefaultGenesisBlock().MustCommit(db)
				return SetupGenesisBlock(db, trie.NewDatabase(db), nil)
			},
			wantHash:   params.MainnetGenesisHash,
			wantConfig: params.MainnetChainConfig,
		},
		{
>>>>>>> bed84606
			name: "custom block in DB, genesis == nil",
			fn: func(db ethdb.Database) (*params.ChainConfig, common.Hash, error) {
				customg.MustCommit(db)
				return SetupGenesisBlock(db, trie.NewDatabase(db), nil)
			},
			wantHash:   customghash,
			wantConfig: customg.Config,
		},
		{
<<<<<<< HEAD
=======
			name: "custom block in DB, genesis == goerli",
			fn: func(db ethdb.Database) (*params.ChainConfig, common.Hash, error) {
				customg.MustCommit(db)
				return SetupGenesisBlock(db, trie.NewDatabase(db), DefaultGoerliGenesisBlock())
			},
			wantErr:    &GenesisMismatchError{Stored: customghash, New: params.GoerliGenesisHash},
			wantHash:   params.GoerliGenesisHash,
			wantConfig: params.GoerliChainConfig,
		},
		{
>>>>>>> bed84606
			name: "compatible config in DB",
			fn: func(db ethdb.Database) (*params.ChainConfig, common.Hash, error) {
				oldcustomg.MustCommit(db)
				return SetupGenesisBlock(db, trie.NewDatabase(db), &customg)
			},
			wantHash:   customghash,
			wantConfig: customg.Config,
		},
		{
			name: "incompatible config in DB",
			fn: func(db ethdb.Database) (*params.ChainConfig, common.Hash, error) {
				// Commit the 'old' genesis block with Homestead transition at #2.
				// Advance to block #4, past the homestead transition block of customg.
				genesis := oldcustomg.MustCommit(db)

				bc, _ := NewBlockChain(db, nil, &oldcustomg, nil, ethash.NewFullFaker(), vm.Config{}, nil, nil)
				defer bc.Stop()

				blocks, _ := GenerateChain(oldcustomg.Config, genesis, ethash.NewFaker(), db, 4, nil)
				bc.InsertChain(blocks)

				// This should return a compatibility error.
				return SetupGenesisBlock(db, trie.NewDatabase(db), &customg)
			},
			wantHash:   customghash,
			wantConfig: customg.Config,
			wantErr: &params.ConfigCompatError{
				What:          "Homestead fork block",
				StoredBlock:   big.NewInt(2),
				NewBlock:      big.NewInt(3),
				RewindToBlock: 1,
			},
		},
	}

	for _, test := range tests {
		db := rawdb.NewMemoryDatabase()
		config, hash, err := test.fn(db)
		// Check the return values.
		if !reflect.DeepEqual(err, test.wantErr) {
			spew := spew.ConfigState{DisablePointerAddresses: true, DisableCapacities: true}
			t.Errorf("%s: returned error %#v, want %#v", test.name, spew.NewFormatter(err), spew.NewFormatter(test.wantErr))
		}
		if !reflect.DeepEqual(config, test.wantConfig) {
			t.Errorf("%s:\nreturned %v\nwant     %v", test.name, config, test.wantConfig)
		}
		if hash != test.wantHash {
			t.Errorf("%s: returned hash %s, want %s", test.name, hash.Hex(), test.wantHash.Hex())
		} else if err == nil {
			// Check database content.
			stored := rawdb.ReadBlock(db, test.wantHash, 0)
			if stored.Hash() != test.wantHash {
				t.Errorf("%s: block in DB has hash %s, want %s", test.name, stored.Hash(), test.wantHash)
			}
		}
	}
}

// TestGenesisHashes checks the congruity of default genesis data to
// corresponding hardcoded genesis hash values.
func TestGenesisHashes(t *testing.T) {
	for i, c := range []struct {
		genesis *Genesis
		want    common.Hash
	}{
		{DefaultGenesisBlock(), params.MainnetGenesisHash},
<<<<<<< HEAD
=======
		{DefaultGoerliGenesisBlock(), params.GoerliGenesisHash},
		{DefaultSepoliaGenesisBlock(), params.SepoliaGenesisHash},
>>>>>>> bed84606
	} {
		// Test via MustCommit
		if have := c.genesis.MustCommit(rawdb.NewMemoryDatabase()).Hash(); have != c.want {
			t.Errorf("case: %d a), want: %s, got: %s", i, c.want.Hex(), have.Hex())
		}
		// Test via ToBlock
		if have := c.genesis.ToBlock().Hash(); have != c.want {
			t.Errorf("case: %d a), want: %s, got: %s", i, c.want.Hex(), have.Hex())
		}
	}
}

func TestGenesis_Commit(t *testing.T) {
	genesis := &Genesis{
		BaseFee: big.NewInt(params.InitialBaseFee),
		Config:  params.TestChainConfig,
		// difficulty is nil
	}

	db := rawdb.NewMemoryDatabase()
	genesisBlock := genesis.MustCommit(db)

	if genesis.Difficulty != nil {
		t.Fatalf("assumption wrong")
	}

	// This value should have been set as default in the ToBlock method.
	if genesisBlock.Difficulty().Cmp(params.GenesisDifficulty) != 0 {
		t.Errorf("assumption wrong: want: %d, got: %v", params.GenesisDifficulty, genesisBlock.Difficulty())
	}

	// Expect the stored total difficulty to be the difficulty of the genesis block.
	stored := rawdb.ReadTd(db, genesisBlock.Hash(), genesisBlock.NumberU64())

	if stored.Cmp(genesisBlock.Difficulty()) != 0 {
		t.Errorf("inequal difficulty; stored: %v, genesisBlock: %v", stored, genesisBlock.Difficulty())
	}
}

func TestReadWriteGenesisAlloc(t *testing.T) {
	var (
		db    = rawdb.NewMemoryDatabase()
		alloc = &GenesisAlloc{
			{1}: {Balance: big.NewInt(1), Storage: map[common.Hash]common.Hash{{1}: {1}}},
			{2}: {Balance: big.NewInt(2), Storage: map[common.Hash]common.Hash{{2}: {2}}},
		}
		hash, _ = alloc.deriveHash()
	)
	blob, _ := json.Marshal(alloc)
	rawdb.WriteGenesisStateSpec(db, hash, blob)

	var reload GenesisAlloc
	err := reload.UnmarshalJSON(rawdb.ReadGenesisStateSpec(db, hash))
	if err != nil {
		t.Fatalf("Failed to load genesis state %v", err)
	}
	if len(reload) != len(*alloc) {
		t.Fatal("Unexpected genesis allocation")
	}
	for addr, account := range reload {
		want, ok := (*alloc)[addr]
		if !ok {
			t.Fatal("Account is not found")
		}
		if !reflect.DeepEqual(want, account) {
			t.Fatal("Unexpected account")
		}
	}
}<|MERGE_RESOLUTION|>--- conflicted
+++ resolved
@@ -32,18 +32,6 @@
 	"github.com/ethereum/go-ethereum/trie"
 )
 
-<<<<<<< HEAD
-=======
-func TestInvalidCliqueConfig(t *testing.T) {
-	block := DefaultGoerliGenesisBlock()
-	block.ExtraData = []byte{}
-	db := rawdb.NewMemoryDatabase()
-	if _, err := block.Commit(db, trie.NewDatabase(db)); err == nil {
-		t.Fatal("Expected error on invalid clique config")
-	}
-}
-
->>>>>>> bed84606
 func TestSetupGenesis(t *testing.T) {
 	var (
 		customghash = common.HexToHash("0x89c99d90b79719238d2645c7642f2c9295246e80775b38cfd162b696817fbd50")
@@ -80,8 +68,6 @@
 			wantConfig: params.MainnetChainConfig,
 		},
 		{
-<<<<<<< HEAD
-=======
 			name: "mainnet block in DB, genesis == nil",
 			fn: func(db ethdb.Database) (*params.ChainConfig, common.Hash, error) {
 				DefaultGenesisBlock().MustCommit(db)
@@ -91,7 +77,6 @@
 			wantConfig: params.MainnetChainConfig,
 		},
 		{
->>>>>>> bed84606
 			name: "custom block in DB, genesis == nil",
 			fn: func(db ethdb.Database) (*params.ChainConfig, common.Hash, error) {
 				customg.MustCommit(db)
@@ -101,19 +86,6 @@
 			wantConfig: customg.Config,
 		},
 		{
-<<<<<<< HEAD
-=======
-			name: "custom block in DB, genesis == goerli",
-			fn: func(db ethdb.Database) (*params.ChainConfig, common.Hash, error) {
-				customg.MustCommit(db)
-				return SetupGenesisBlock(db, trie.NewDatabase(db), DefaultGoerliGenesisBlock())
-			},
-			wantErr:    &GenesisMismatchError{Stored: customghash, New: params.GoerliGenesisHash},
-			wantHash:   params.GoerliGenesisHash,
-			wantConfig: params.GoerliChainConfig,
-		},
-		{
->>>>>>> bed84606
 			name: "compatible config in DB",
 			fn: func(db ethdb.Database) (*params.ChainConfig, common.Hash, error) {
 				oldcustomg.MustCommit(db)
@@ -180,11 +152,6 @@
 		want    common.Hash
 	}{
 		{DefaultGenesisBlock(), params.MainnetGenesisHash},
-<<<<<<< HEAD
-=======
-		{DefaultGoerliGenesisBlock(), params.GoerliGenesisHash},
-		{DefaultSepoliaGenesisBlock(), params.SepoliaGenesisHash},
->>>>>>> bed84606
 	} {
 		// Test via MustCommit
 		if have := c.genesis.MustCommit(rawdb.NewMemoryDatabase()).Hash(); have != c.want {
