// Copyright 2020 The go-ethereum Authors
// This file is part of the go-ethereum library.
//
// The go-ethereum library is free software: you can redistribute it and/or modify
// it under the terms of the GNU Lesser General Public License as published by
// the Free Software Foundation, either version 3 of the License, or
// (at your option) any later version.
//
// The go-ethereum library is distributed in the hope that it will be useful,
// but WITHOUT ANY WARRANTY; without even the implied warranty of
// MERCHANTABILITY or FITNESS FOR A PARTICULAR PURPOSE. See the
// GNU Lesser General Public License for more details.
//
// You should have received a copy of the GNU Lesser General Public License
// along with the go-ethereum library. If not, see <http://www.gnu.org/licenses/>.

package core

import (
	"crypto/ecdsa"
<<<<<<< HEAD
	"errors"
=======
	"encoding/binary"
>>>>>>> f3c696fa
	"math/big"
	"testing"

	"github.com/ethereum/go-ethereum/common"
	"github.com/ethereum/go-ethereum/common/math"
	"github.com/ethereum/go-ethereum/consensus"
	"github.com/ethereum/go-ethereum/consensus/beacon"
	"github.com/ethereum/go-ethereum/consensus/ethash"
	"github.com/ethereum/go-ethereum/consensus/misc/eip1559"
	"github.com/ethereum/go-ethereum/consensus/misc/eip4844"
	"github.com/ethereum/go-ethereum/core/rawdb"
	"github.com/ethereum/go-ethereum/core/state"
	"github.com/ethereum/go-ethereum/core/types"
	"github.com/ethereum/go-ethereum/core/vm"
	"github.com/ethereum/go-ethereum/crypto"
	"github.com/ethereum/go-ethereum/params"
	"github.com/ethereum/go-ethereum/trie"
	"github.com/ethereum/go-ethereum/triedb"
	"github.com/ethereum/go-verkle"
	"github.com/holiman/uint256"
	"golang.org/x/crypto/sha3"
)

func u64(val uint64) *uint64 { return &val }

// TestStateProcessorErrors tests the output from the 'core' errors
// as defined in core/error.go. These errors are generated when the
// blockchain imports bad blocks, meaning blocks which have valid headers but
// contain invalid transactions
func TestStateProcessorErrors(t *testing.T) {
	var (
		config = &params.ChainConfig{
			ChainID:                       big.NewInt(1),
			HomesteadBlock:                big.NewInt(0),
			EIP150Block:                   big.NewInt(0),
			EIP155Block:                   big.NewInt(0),
			EIP158Block:                   big.NewInt(0),
			ByzantiumBlock:                big.NewInt(0),
			ConstantinopleBlock:           big.NewInt(0),
			PetersburgBlock:               big.NewInt(0),
			IstanbulBlock:                 big.NewInt(0),
			MuirGlacierBlock:              big.NewInt(0),
			MirrorSyncBlock:               big.NewInt(0),
			BrunoBlock:                    big.NewInt(0),
			EulerBlock:                    big.NewInt(0),
			BerlinBlock:                   big.NewInt(0),
			LondonBlock:                   big.NewInt(0),
			GibbsBlock:                    big.NewInt(0),
			Ethash:                        new(params.EthashConfig),
			TerminalTotalDifficulty:       big.NewInt(0),
			TerminalTotalDifficultyPassed: true,
			ShanghaiTime:                  new(uint64),
			CancunTime:                    new(uint64),
		}
		signer  = types.LatestSigner(config)
		key1, _ = crypto.HexToECDSA("b71c71a67e1177ad4e901695e1b4b9ee17ae16c6668d313eac2f96dbcda3f291")
		key2, _ = crypto.HexToECDSA("0202020202020202020202020202020202020202020202020202002020202020")
	)
	var makeTx = func(key *ecdsa.PrivateKey, nonce uint64, to common.Address, amount *big.Int, gasLimit uint64, gasPrice *big.Int, data []byte) *types.Transaction {
		tx, _ := types.SignTx(types.NewTransaction(nonce, to, amount, gasLimit, gasPrice, data), signer, key)
		return tx
	}
	var mkDynamicTx = func(nonce uint64, to common.Address, gasLimit uint64, gasTipCap, gasFeeCap *big.Int) *types.Transaction {
		tx, _ := types.SignTx(types.NewTx(&types.DynamicFeeTx{
			Nonce:     nonce,
			GasTipCap: gasTipCap,
			GasFeeCap: gasFeeCap,
			Gas:       gasLimit,
			To:        &to,
			Value:     big.NewInt(0),
		}), signer, key1)
		return tx
	}
	var mkDynamicCreationTx = func(nonce uint64, gasLimit uint64, gasTipCap, gasFeeCap *big.Int, data []byte) *types.Transaction {
		tx, _ := types.SignTx(types.NewTx(&types.DynamicFeeTx{
			Nonce:     nonce,
			GasTipCap: gasTipCap,
			GasFeeCap: gasFeeCap,
			Gas:       gasLimit,
			Value:     big.NewInt(0),
			Data:      data,
		}), signer, key1)
		return tx
	}
	var mkBlobTx = func(nonce uint64, to common.Address, gasLimit uint64, gasTipCap, gasFeeCap, blobGasFeeCap *big.Int, hashes []common.Hash) *types.Transaction {
		tx, err := types.SignTx(types.NewTx(&types.BlobTx{
			Nonce:      nonce,
			GasTipCap:  uint256.MustFromBig(gasTipCap),
			GasFeeCap:  uint256.MustFromBig(gasFeeCap),
			Gas:        gasLimit,
			To:         to,
			BlobHashes: hashes,
			BlobFeeCap: uint256.MustFromBig(blobGasFeeCap),
			Value:      new(uint256.Int),
		}), signer, key1)
		if err != nil {
			t.Fatal(err)
		}
		return tx
	}

	{ // Tests against a 'recent' chain definition
		var (
			db    = rawdb.NewMemoryDatabase()
			gspec = &Genesis{
				Config: config,
				Alloc: types.GenesisAlloc{
					common.HexToAddress("0x71562b71999873DB5b286dF957af199Ec94617F7"): types.Account{
						Balance: big.NewInt(1000000000000000000), // 1 ether
						Nonce:   0,
					},
					common.HexToAddress("0xfd0810DD14796680f72adf1a371963d0745BCc64"): types.Account{
						Balance: big.NewInt(1000000000000000000), // 1 ether
						Nonce:   math.MaxUint64,
					},
				},
			}
			blockchain, _  = NewBlockChain(db, nil, gspec, nil, beacon.New(ethash.NewFaker()), vm.Config{}, nil)
			tooBigInitCode = [params.MaxInitCodeSize + 1]byte{}
		)

		defer blockchain.Stop()
		bigNumber := new(big.Int).SetBytes(common.MaxHash.Bytes())
		tooBigNumber := new(big.Int).Set(bigNumber)
		tooBigNumber.Add(tooBigNumber, common.Big1)
		for i, tt := range []struct {
			txs  []*types.Transaction
			want string
		}{
			{ // ErrNonceTooLow
				txs: []*types.Transaction{
					makeTx(key1, 0, common.Address{}, big.NewInt(0), params.TxGas, big.NewInt(875000000), nil),
					makeTx(key1, 0, common.Address{}, big.NewInt(0), params.TxGas, big.NewInt(875000000), nil),
				},
				want: "could not apply tx 1 [0x0026256b3939ed97e2c4a6f3fce8ecf83bdcfa6d507c47838c308a1fb0436f62]: nonce too low: address 0x71562b71999873DB5b286dF957af199Ec94617F7, tx: 0 state: 1",
			},
			{ // ErrNonceTooHigh
				txs: []*types.Transaction{
					makeTx(key1, 100, common.Address{}, big.NewInt(0), params.TxGas, big.NewInt(875000000), nil),
				},
				want: "could not apply tx 0 [0xdebad714ca7f363bd0d8121c4518ad48fa469ca81b0a081be3d10c17460f751b]: nonce too high: address 0x71562b71999873DB5b286dF957af199Ec94617F7, tx: 100 state: 0",
			},
			{ // ErrNonceMax
				txs: []*types.Transaction{
					makeTx(key2, math.MaxUint64, common.Address{}, big.NewInt(0), params.TxGas, big.NewInt(875000000), nil),
				},
				want: "could not apply tx 0 [0x84ea18d60eb2bb3b040e3add0eb72f757727122cc257dd858c67cb6591a85986]: nonce has max value: address 0xfd0810DD14796680f72adf1a371963d0745BCc64, nonce: 18446744073709551615",
			},
			{ // ErrGasLimitReached
				txs: []*types.Transaction{
					makeTx(key1, 0, common.Address{}, big.NewInt(0), 21000000, big.NewInt(875000000), nil),
				},
				want: "could not apply tx 0 [0xbd49d8dadfd47fb846986695f7d4da3f7b2c48c8da82dbc211a26eb124883de9]: gas limit reached",
			},
			{ // ErrInsufficientFundsForTransfer
				txs: []*types.Transaction{
					makeTx(key1, 0, common.Address{}, big.NewInt(1000000000000000000), params.TxGas, big.NewInt(875000000), nil),
				},
				want: "could not apply tx 0 [0x98c796b470f7fcab40aaef5c965a602b0238e1034cce6fb73823042dd0638d74]: insufficient funds for gas * price + value: address 0x71562b71999873DB5b286dF957af199Ec94617F7 have 1000000000000000000 want 1000018375000000000",
			},
			{ // ErrInsufficientFunds
				txs: []*types.Transaction{
					makeTx(key1, 0, common.Address{}, big.NewInt(0), params.TxGas, big.NewInt(900000000000000000), nil),
				},
				want: "could not apply tx 0 [0x4a69690c4b0cd85e64d0d9ea06302455b01e10a83db964d60281739752003440]: insufficient funds for gas * price + value: address 0x71562b71999873DB5b286dF957af199Ec94617F7 have 1000000000000000000 want 18900000000000000000000",
			},
			// ErrGasUintOverflow
			// One missing 'core' error is ErrGasUintOverflow: "gas uint64 overflow",
			// In order to trigger that one, we'd have to allocate a _huge_ chunk of data, such that the
			// multiplication len(data) +gas_per_byte overflows uint64. Not testable at the moment
			{ // ErrIntrinsicGas
				txs: []*types.Transaction{
					makeTx(key1, 0, common.Address{}, big.NewInt(0), params.TxGas-1000, big.NewInt(875000000), nil),
				},
				want: "could not apply tx 0 [0xcf3b049a0b516cb4f9274b3e2a264359e2ba53b2fb64b7bda2c634d5c9d01fca]: intrinsic gas too low: have 20000, want 21000",
			},
			{ // ErrGasLimitReached
				txs: []*types.Transaction{
					makeTx(key1, 0, common.Address{}, big.NewInt(0), params.TxGas*1000, big.NewInt(875000000), nil),
				},
				want: "could not apply tx 0 [0xbd49d8dadfd47fb846986695f7d4da3f7b2c48c8da82dbc211a26eb124883de9]: gas limit reached",
			},
			{ // ErrFeeCapTooLow does not apply because default BaseFee is 0
				txs: []*types.Transaction{
					mkDynamicTx(0, common.Address{}, params.TxGas, big.NewInt(0), big.NewInt(0)),
				},
				want: "could not apply tx 0 [0xc4ab868fef0c82ae0387b742aee87907f2d0fc528fc6ea0a021459fb0fc4a4a8]: max fee per gas less than block base fee: address 0x71562b71999873DB5b286dF957af199Ec94617F7, maxFeePerGas: 0, baseFee: 875000000",
			},
			{ // ErrTipVeryHigh
				txs: []*types.Transaction{
					mkDynamicTx(0, common.Address{}, params.TxGas, tooBigNumber, big.NewInt(1)),
				},
				want: "could not apply tx 0 [0x15b8391b9981f266b32f3ab7da564bbeb3d6c21628364ea9b32a21139f89f712]: max priority fee per gas higher than 2^256-1: address 0x71562b71999873DB5b286dF957af199Ec94617F7, maxPriorityFeePerGas bit length: 257",
			},
			{ // ErrFeeCapVeryHigh
				txs: []*types.Transaction{
					mkDynamicTx(0, common.Address{}, params.TxGas, big.NewInt(1), tooBigNumber),
				},
				want: "could not apply tx 0 [0x48bc299b83fdb345c57478f239e89814bb3063eb4e4b49f3b6057a69255c16bd]: max fee per gas higher than 2^256-1: address 0x71562b71999873DB5b286dF957af199Ec94617F7, maxFeePerGas bit length: 257",
			},
			{ // ErrTipAboveFeeCap
				txs: []*types.Transaction{
					mkDynamicTx(0, common.Address{}, params.TxGas, big.NewInt(2), big.NewInt(1)),
				},
				want: "could not apply tx 0 [0xf987a31ff0c71895780a7612f965a0c8b056deb54e020bb44fa478092f14c9b4]: max priority fee per gas higher than max fee per gas: address 0x71562b71999873DB5b286dF957af199Ec94617F7, maxPriorityFeePerGas: 2, maxFeePerGas: 1",
			},
			{ // ErrInsufficientFunds
				// Available balance:           1000000000000000000
				// Effective cost:                   18375000021000
				// FeeCap * gas:                1050000000000000000
				// This test is designed to have the effective cost be covered by the balance, but
				// the extended requirement on FeeCap*gas < balance to fail
				txs: []*types.Transaction{
					mkDynamicTx(0, common.Address{}, params.TxGas, big.NewInt(1), big.NewInt(50000000000000)),
				},
				want: "could not apply tx 0 [0x413603cd096a87f41b1660d3ed3e27d62e1da78eac138961c0a1314ed43bd129]: insufficient funds for gas * price + value: address 0x71562b71999873DB5b286dF957af199Ec94617F7 have 1000000000000000000 want 1050000000000000000",
			},
			{ // Another ErrInsufficientFunds, this one to ensure that feecap/tip of max u256 is allowed
				txs: []*types.Transaction{
					mkDynamicTx(0, common.Address{}, params.TxGas, bigNumber, bigNumber),
				},
				want: "could not apply tx 0 [0xd82a0c2519acfeac9a948258c47e784acd20651d9d80f9a1c67b4137651c3a24]: insufficient funds for gas * price + value: address 0x71562b71999873DB5b286dF957af199Ec94617F7 required balance exceeds 256 bits",
			},
			{ // ErrMaxInitCodeSizeExceeded
				txs: []*types.Transaction{
					mkDynamicCreationTx(0, 500000, common.Big0, big.NewInt(params.InitialBaseFee), tooBigInitCode[:]),
				},
				want: "could not apply tx 0 [0xd491405f06c92d118dd3208376fcee18a57c54bc52063ee4a26b1cf296857c25]: max initcode size exceeded: code size 49153 limit 49152",
			},
			{ // ErrIntrinsicGas: Not enough gas to cover init code
				txs: []*types.Transaction{
					mkDynamicCreationTx(0, 54299, common.Big0, big.NewInt(params.InitialBaseFee), make([]byte, 320)),
				},
				want: "could not apply tx 0 [0xfd49536a9b323769d8472fcb3ebb3689b707a349379baee3e2ee3fe7baae06a1]: intrinsic gas too low: have 54299, want 54300",
			},
			{ // ErrBlobFeeCapTooLow
				txs: []*types.Transaction{
					mkBlobTx(0, common.Address{}, params.TxGas, big.NewInt(1), big.NewInt(1), big.NewInt(0), []common.Hash{(common.Hash{1})}),
				},
				want: "could not apply tx 0 [0x6c11015985ce82db691d7b2d017acda296db88b811c3c60dc71449c76256c716]: max fee per gas less than block base fee: address 0x71562b71999873DB5b286dF957af199Ec94617F7, maxFeePerGas: 1, baseFee: 875000000",
			},
		} {
			block := GenerateBadBlock(gspec.ToBlock(), beacon.New(ethash.NewFaker()), tt.txs, gspec.Config)
			_, err := blockchain.InsertChain(types.Blocks{block})
			if err == nil {
				t.Fatal("block imported without errors")
			}
			if have, want := err.Error(), tt.want; have != want {
				t.Errorf("test %d:\nhave \"%v\"\nwant \"%v\"\n", i, have, want)
			}
		}
	}

	// ErrTxTypeNotSupported, For this, we need an older chain
	{
		var (
			db    = rawdb.NewMemoryDatabase()
			gspec = &Genesis{
				Config: &params.ChainConfig{
					ChainID:             big.NewInt(1),
					HomesteadBlock:      big.NewInt(0),
					EIP150Block:         big.NewInt(0),
					EIP155Block:         big.NewInt(0),
					EIP158Block:         big.NewInt(0),
					ByzantiumBlock:      big.NewInt(0),
					ConstantinopleBlock: big.NewInt(0),
					PetersburgBlock:     big.NewInt(0),
					IstanbulBlock:       big.NewInt(0),
					MuirGlacierBlock:    big.NewInt(0),
				},
				Alloc: types.GenesisAlloc{
					common.HexToAddress("0x71562b71999873DB5b286dF957af199Ec94617F7"): types.Account{
						Balance: big.NewInt(1000000000000000000), // 1 ether
						Nonce:   0,
					},
				},
			}
			blockchain, _ = NewBlockChain(db, nil, gspec, nil, ethash.NewFaker(), vm.Config{}, nil)
		)
		defer blockchain.Stop()
		for i, tt := range []struct {
			txs  []*types.Transaction
			want error
		}{
			{ // ErrTxTypeNotSupported
				txs: []*types.Transaction{
					mkDynamicTx(0, common.Address{}, params.TxGas-1000, big.NewInt(0), big.NewInt(0)),
				},
				want: types.ErrTxTypeNotSupported,
			},
		} {
			block := GenerateBadBlock(gspec.ToBlock(), ethash.NewFaker(), tt.txs, gspec.Config)
			_, err := blockchain.InsertChain(types.Blocks{block})
			if err == nil {
				t.Fatal("block imported without errors")
			}
			if have, want := err, tt.want; !errors.Is(have, want) {
				t.Errorf("test %d:\nhave \"%v\"\nwant \"%v\"\n", i, have, want)
			}
		}
	}

	// ErrSenderNoEOA, for this we need the sender to have contract code
	{
		var (
			db    = rawdb.NewMemoryDatabase()
			gspec = &Genesis{
				Config: config,
				Alloc: types.GenesisAlloc{
					common.HexToAddress("0x71562b71999873DB5b286dF957af199Ec94617F7"): types.Account{
						Balance: big.NewInt(1000000000000000000), // 1 ether
						Nonce:   0,
						Code:    common.FromHex("0xB0B0FACE"),
					},
				},
			}
			blockchain, _ = NewBlockChain(db, nil, gspec, nil, beacon.New(ethash.NewFaker()), vm.Config{}, nil)
		)
		defer blockchain.Stop()
		for i, tt := range []struct {
			txs  []*types.Transaction
			want string
		}{
			{ // ErrSenderNoEOA
				txs: []*types.Transaction{
					mkDynamicTx(0, common.Address{}, params.TxGas-1000, big.NewInt(0), big.NewInt(0)),
				},
				want: "could not apply tx 0 [0x88626ac0d53cb65308f2416103c62bb1f18b805573d4f96a3640bbbfff13c14f]: sender not an eoa: address 0x71562b71999873DB5b286dF957af199Ec94617F7, codehash: 0x9280914443471259d4570a8661015ae4a5b80186dbc619658fb494bebc3da3d1",
			},
		} {
			block := GenerateBadBlock(gspec.ToBlock(), beacon.New(ethash.NewFaker()), tt.txs, gspec.Config)
			_, err := blockchain.InsertChain(types.Blocks{block})
			if err == nil {
				t.Fatal("block imported without errors")
			}
			if have, want := err.Error(), tt.want; have != want {
				t.Errorf("test %d:\nhave \"%v\"\nwant \"%v\"\n", i, have, want)
			}
		}
	}
}

// GenerateBadBlock constructs a "block" which contains the transactions. The transactions are not expected to be
// valid, and no proper post-state can be made. But from the perspective of the blockchain, the block is sufficiently
// valid to be considered for import:
// - valid pow (fake), ancestry, difficulty, gaslimit etc
func GenerateBadBlock(parent *types.Block, engine consensus.Engine, txs types.Transactions, config *params.ChainConfig) *types.Block {
	difficulty := big.NewInt(0)
	if !config.TerminalTotalDifficultyPassed {
		fakeChainReader := newChainMaker(nil, config, engine)
		difficulty = engine.CalcDifficulty(fakeChainReader, parent.Time()+10, &types.Header{
			Number:     parent.Number(),
			Time:       parent.Time(),
			Difficulty: parent.Difficulty(),
			UncleHash:  parent.UncleHash(),
		})
	}

	header := &types.Header{
		ParentHash: parent.Hash(),
		Coinbase:   parent.Coinbase(),
		Difficulty: difficulty,
		GasLimit:   parent.GasLimit(),
		Number:     new(big.Int).Add(parent.Number(), common.Big1),
		Time:       parent.Time() + 10,
		UncleHash:  types.EmptyUncleHash,
	}
	if config.IsLondon(header.Number) {
		header.BaseFee = eip1559.CalcBaseFee(config, parent.Header())
	}
	if config.IsShanghai(header.Number, header.Time) {
		header.WithdrawalsHash = &types.EmptyWithdrawalsHash
	}
	var receipts []*types.Receipt
	// The post-state result doesn't need to be correct (this is a bad block), but we do need something there
	// Preferably something unique. So let's use a combo of blocknum + txhash
	hasher := sha3.NewLegacyKeccak256()
	hasher.Write(header.Number.Bytes())
	var cumulativeGas uint64
	var nBlobs int
	for _, tx := range txs {
		txh := tx.Hash()
		hasher.Write(txh[:])
		receipt := types.NewReceipt(nil, false, cumulativeGas+tx.Gas())
		receipt.TxHash = tx.Hash()
		receipt.GasUsed = tx.Gas()
		receipts = append(receipts, receipt)
		cumulativeGas += tx.Gas()
		nBlobs += len(tx.BlobHashes())
	}
	header.Root = common.BytesToHash(hasher.Sum(nil))
	if config.IsCancun(header.Number, header.Time) {
		var pExcess, pUsed = uint64(0), uint64(0)
		if parent.ExcessBlobGas() != nil {
			pExcess = *parent.ExcessBlobGas()
			pUsed = *parent.BlobGasUsed()
		}
		excess := eip4844.CalcExcessBlobGas(pExcess, pUsed)
		used := uint64(nBlobs * params.BlobTxBlobGasPerBlob)
		header.ExcessBlobGas = &excess
		header.BlobGasUsed = &used

		beaconRoot := common.HexToHash("0xbeac00")
		if config.Parlia == nil {
			header.ParentBeaconRoot = &beaconRoot
		}
	}
	// Assemble and return the final block for sealing
	body := &types.Body{Transactions: txs}
	if config.IsShanghai(header.Number, header.Time) {
		body.Withdrawals = []*types.Withdrawal{}
	}
	return types.NewBlock(header, body, receipts, trie.NewStackTrie(nil))
}

var (
	code                            = common.FromHex(`6060604052600a8060106000396000f360606040526008565b00`)
	intrinsicContractCreationGas, _ = IntrinsicGas(code, nil, true, true, true, true)
	// A contract creation that calls EXTCODECOPY in the constructor. Used to ensure that the witness
	// will not contain that copied data.
	// Source: https://gist.github.com/gballet/a23db1e1cb4ed105616b5920feb75985
	codeWithExtCodeCopy                = common.FromHex(`0x60806040526040516100109061017b565b604051809103906000f08015801561002c573d6000803e3d6000fd5b506000806101000a81548173ffffffffffffffffffffffffffffffffffffffff021916908373ffffffffffffffffffffffffffffffffffffffff16021790555034801561007857600080fd5b5060008067ffffffffffffffff8111156100955761009461024a565b5b6040519080825280601f01601f1916602001820160405280156100c75781602001600182028036833780820191505090505b50905060008060009054906101000a900473ffffffffffffffffffffffffffffffffffffffff1690506020600083833c81610101906101e3565b60405161010d90610187565b61011791906101a3565b604051809103906000f080158015610133573d6000803e3d6000fd5b50600160006101000a81548173ffffffffffffffffffffffffffffffffffffffff021916908373ffffffffffffffffffffffffffffffffffffffff160217905550505061029b565b60d58061046783390190565b6102068061053c83390190565b61019d816101d9565b82525050565b60006020820190506101b86000830184610194565b92915050565b6000819050602082019050919050565b600081519050919050565b6000819050919050565b60006101ee826101ce565b826101f8846101be565b905061020381610279565b925060208210156102435761023e7fffffffffffffffffffffffffffffffffffffffffffffffffffffffffffffffff8360200360080261028e565b831692505b5050919050565b7f4e487b7100000000000000000000000000000000000000000000000000000000600052604160045260246000fd5b600061028582516101d9565b80915050919050565b600082821b905092915050565b6101bd806102aa6000396000f3fe608060405234801561001057600080fd5b506004361061002b5760003560e01c8063f566852414610030575b600080fd5b61003861004e565b6040516100459190610146565b60405180910390f35b6000600160009054906101000a900473ffffffffffffffffffffffffffffffffffffffff1673ffffffffffffffffffffffffffffffffffffffff166381ca91d36040518163ffffffff1660e01b815260040160206040518083038186803b1580156100b857600080fd5b505afa1580156100cc573d6000803e3d6000fd5b505050506040513d601f19601f820116820180604052508101906100f0919061010a565b905090565b60008151905061010481610170565b92915050565b6000602082840312156101205761011f61016b565b5b600061012e848285016100f5565b91505092915050565b61014081610161565b82525050565b600060208201905061015b6000830184610137565b92915050565b6000819050919050565b600080fd5b61017981610161565b811461018457600080fd5b5056fea2646970667358221220a6a0e11af79f176f9c421b7b12f441356b25f6489b83d38cc828a701720b41f164736f6c63430008070033608060405234801561001057600080fd5b5060b68061001f6000396000f3fe6080604052348015600f57600080fd5b506004361060285760003560e01c8063ab5ed15014602d575b600080fd5b60336047565b604051603e9190605d565b60405180910390f35b60006001905090565b6057816076565b82525050565b6000602082019050607060008301846050565b92915050565b600081905091905056fea26469706673582212203a14eb0d5cd07c277d3e24912f110ddda3e553245a99afc4eeefb2fbae5327aa64736f6c63430008070033608060405234801561001057600080fd5b5060405161020638038061020683398181016040528101906100329190610063565b60018160001c6100429190610090565b60008190555050610145565b60008151905061005d8161012e565b92915050565b60006020828403121561007957610078610129565b5b60006100878482850161004e565b91505092915050565b600061009b826100f0565b91506100a6836100f0565b9250827fffffffffffffffffffffffffffffffffffffffffffffffffffffffffffffffff038211156100db576100da6100fa565b5b828201905092915050565b6000819050919050565b6000819050919050565b7f4e487b7100000000000000000000000000000000000000000000000000000000600052601160045260246000fd5b600080fd5b610137816100e6565b811461014257600080fd5b50565b60b3806101536000396000f3fe6080604052348015600f57600080fd5b506004361060285760003560e01c806381ca91d314602d575b600080fd5b60336047565b604051603e9190605a565b60405180910390f35b60005481565b6054816073565b82525050565b6000602082019050606d6000830184604d565b92915050565b600081905091905056fea26469706673582212209bff7098a2f526de1ad499866f27d6d0d6f17b74a413036d6063ca6a0998ca4264736f6c63430008070033`)
	intrinsicCodeWithExtCodeCopyGas, _ = IntrinsicGas(codeWithExtCodeCopy, nil, true, true, true, true)
)

func TestProcessVerkle(t *testing.T) {
	var (
		config = &params.ChainConfig{
			ChainID:                       big.NewInt(1),
			HomesteadBlock:                big.NewInt(0),
			EIP150Block:                   big.NewInt(0),
			EIP155Block:                   big.NewInt(0),
			EIP158Block:                   big.NewInt(0),
			ByzantiumBlock:                big.NewInt(0),
			ConstantinopleBlock:           big.NewInt(0),
			PetersburgBlock:               big.NewInt(0),
			IstanbulBlock:                 big.NewInt(0),
			MuirGlacierBlock:              big.NewInt(0),
			BerlinBlock:                   big.NewInt(0),
			LondonBlock:                   big.NewInt(0),
			Ethash:                        new(params.EthashConfig),
			ShanghaiTime:                  u64(0),
			VerkleTime:                    u64(0),
			TerminalTotalDifficulty:       common.Big0,
			TerminalTotalDifficultyPassed: true,
			// TODO uncomment when proof generation is merged
			// ProofInBlocks:                 true,
		}
		signer     = types.LatestSigner(config)
		testKey, _ = crypto.HexToECDSA("b71c71a67e1177ad4e901695e1b4b9ee17ae16c6668d313eac2f96dbcda3f291")
		bcdb       = rawdb.NewMemoryDatabase() // Database for the blockchain
		coinbase   = common.HexToAddress("0x71562b71999873DB5b286dF957af199Ec94617F7")
		gspec      = &Genesis{
			Config: config,
			Alloc: GenesisAlloc{
				coinbase: GenesisAccount{
					Balance: big.NewInt(1000000000000000000), // 1 ether
					Nonce:   0,
				},
			},
		}
	)
	// Verkle trees use the snapshot, which must be enabled before the
	// data is saved into the tree+database.
	// genesis := gspec.MustCommit(bcdb, triedb)
	cacheConfig := DefaultCacheConfigWithScheme("path")
	cacheConfig.SnapshotLimit = 0
	blockchain, _ := NewBlockChain(bcdb, cacheConfig, gspec, nil, beacon.New(ethash.NewFaker()), vm.Config{}, nil)
	defer blockchain.Stop()

	txCost1 := params.TxGas
	txCost2 := params.TxGas
	contractCreationCost := intrinsicContractCreationGas +
		params.WitnessChunkReadCost + params.WitnessChunkWriteCost + params.WitnessBranchReadCost + params.WitnessBranchWriteCost + /* creation */
		params.WitnessChunkReadCost + params.WitnessChunkWriteCost + /* creation with value */
		739 /* execution costs */
	codeWithExtCodeCopyGas := intrinsicCodeWithExtCodeCopyGas +
		params.WitnessChunkReadCost + params.WitnessChunkWriteCost + params.WitnessBranchReadCost + params.WitnessBranchWriteCost + /* creation (tx) */
		params.WitnessChunkReadCost + params.WitnessChunkWriteCost + params.WitnessBranchReadCost + params.WitnessBranchWriteCost + /* creation (CREATE at pc=0x20) */
		params.WitnessChunkReadCost + params.WitnessChunkWriteCost + /* write code hash */
		params.WitnessChunkReadCost + params.WitnessChunkWriteCost + /* code chunk #0 */
		params.WitnessChunkReadCost + params.WitnessChunkWriteCost + /* code chunk #1 */
		params.WitnessChunkReadCost + params.WitnessChunkWriteCost + /* code chunk #2 */
		params.WitnessChunkReadCost + params.WitnessChunkWriteCost + /* code chunk #3 */
		params.WitnessChunkReadCost + params.WitnessChunkWriteCost + /* code chunk #4 */
		params.WitnessChunkReadCost + params.WitnessChunkWriteCost + /* code chunk #5 */
		params.WitnessChunkReadCost + /* SLOAD in constructor */
		params.WitnessChunkWriteCost + /* SSTORE in constructor */
		params.WitnessChunkReadCost + params.WitnessChunkWriteCost + params.WitnessBranchReadCost + params.WitnessBranchWriteCost + /* creation (CREATE at PC=0x121) */
		params.WitnessChunkReadCost + params.WitnessChunkWriteCost + /* write code hash */
		params.WitnessChunkReadCost + params.WitnessChunkWriteCost + /* code chunk #0 */
		params.WitnessChunkReadCost + params.WitnessChunkWriteCost + /* code chunk #1 */
		params.WitnessChunkReadCost + params.WitnessChunkWriteCost + /* code chunk #2 */
		params.WitnessChunkReadCost + params.WitnessChunkWriteCost + /* code chunk #3 */
		params.WitnessChunkReadCost + params.WitnessChunkWriteCost + /* code chunk #4 */
		params.WitnessChunkReadCost + params.WitnessChunkWriteCost + /* code chunk #5 */
		params.WitnessChunkReadCost + /* SLOAD in constructor */
		params.WitnessChunkWriteCost + /* SSTORE in constructor */
		params.WitnessChunkReadCost + params.WitnessChunkWriteCost + /* write code hash for tx creation */
		15*(params.WitnessChunkReadCost+params.WitnessChunkWriteCost) + /* code chunks #0..#14 */
		4844 /* execution costs */
	blockGasUsagesExpected := []uint64{
		txCost1*2 + txCost2,
		txCost1*2 + txCost2 + contractCreationCost + codeWithExtCodeCopyGas,
	}
	_, chain, _, proofs, statediffs := GenerateVerkleChainWithGenesis(gspec, beacon.New(ethash.NewFaker()), 2, func(i int, gen *BlockGen) {
		gen.SetPoS()

		// TODO need to check that the tx cost provided is the exact amount used (no remaining left-over)
		tx, _ := types.SignTx(types.NewTransaction(uint64(i)*3, common.Address{byte(i), 2, 3}, big.NewInt(999), txCost1, big.NewInt(875000000), nil), signer, testKey)
		gen.AddTx(tx)
		tx, _ = types.SignTx(types.NewTransaction(uint64(i)*3+1, common.Address{}, big.NewInt(999), txCost1, big.NewInt(875000000), nil), signer, testKey)
		gen.AddTx(tx)
		tx, _ = types.SignTx(types.NewTransaction(uint64(i)*3+2, common.Address{}, big.NewInt(0), txCost2, big.NewInt(875000000), nil), signer, testKey)
		gen.AddTx(tx)

		// Add two contract creations in block #2
		if i == 1 {
			tx, _ = types.SignTx(types.NewContractCreation(6, big.NewInt(16), 3000000, big.NewInt(875000000), code), signer, testKey)
			gen.AddTx(tx)

			tx, _ = types.SignTx(types.NewContractCreation(7, big.NewInt(0), 3000000, big.NewInt(875000000), codeWithExtCodeCopy), signer, testKey)
			gen.AddTx(tx)
		}
	})

	// Check proof for both blocks
	err := verkle.Verify(proofs[0], gspec.ToBlock().Root().Bytes(), chain[0].Root().Bytes(), statediffs[0])
	if err != nil {
		t.Fatal(err)
	}
	err = verkle.Verify(proofs[1], chain[0].Root().Bytes(), chain[1].Root().Bytes(), statediffs[1])
	if err != nil {
		t.Fatal(err)
	}

	t.Log("verified verkle proof, inserting blocks into the chain")

	endnum, err := blockchain.InsertChain(chain)
	if err != nil {
		t.Fatalf("block %d imported with error: %v", endnum, err)
	}

	for i := 0; i < 2; i++ {
		b := blockchain.GetBlockByNumber(uint64(i) + 1)
		if b == nil {
			t.Fatalf("expected block %d to be present in chain", i+1)
		}
		if b.Hash() != chain[i].Hash() {
			t.Fatalf("block #%d not found at expected height", b.NumberU64())
		}
		if b.GasUsed() != blockGasUsagesExpected[i] {
			t.Fatalf("expected block #%d txs to use %d, got %d\n", b.NumberU64(), blockGasUsagesExpected[i], b.GasUsed())
		}
	}
}

func TestProcessParentBlockHash(t *testing.T) {
	var (
		chainConfig = params.MergedTestChainConfig
		hashA       = common.Hash{0x01}
		hashB       = common.Hash{0x02}
		header      = &types.Header{ParentHash: hashA, Number: big.NewInt(2), Difficulty: big.NewInt(0)}
		parent      = &types.Header{ParentHash: hashB, Number: big.NewInt(1), Difficulty: big.NewInt(0)}
		coinbase    = common.Address{}
	)
	test := func(statedb *state.StateDB) {
		statedb.SetNonce(params.HistoryStorageAddress, 1)
		statedb.SetCode(params.HistoryStorageAddress, params.HistoryStorageCode)
		statedb.IntermediateRoot(true)

		vmContext := NewEVMBlockContext(header, nil, &coinbase)
		evm := vm.NewEVM(vmContext, vm.TxContext{}, statedb, chainConfig, vm.Config{})
		ProcessParentBlockHash(header.ParentHash, evm, statedb)

		vmContext = NewEVMBlockContext(parent, nil, &coinbase)
		evm = vm.NewEVM(vmContext, vm.TxContext{}, statedb, chainConfig, vm.Config{})
		ProcessParentBlockHash(parent.ParentHash, evm, statedb)

		// make sure that the state is correct
		if have := getParentBlockHash(statedb, 1); have != hashA {
			t.Errorf("want parent hash %v, have %v", hashA, have)
		}
		if have := getParentBlockHash(statedb, 0); have != hashB {
			t.Errorf("want parent hash %v, have %v", hashB, have)
		}
	}
	t.Run("MPT", func(t *testing.T) {
		statedb, _ := state.New(types.EmptyRootHash, state.NewDatabaseForTesting())
		test(statedb)
	})
	t.Run("Verkle", func(t *testing.T) {
		db := rawdb.NewMemoryDatabase()
		cacheConfig := DefaultCacheConfigWithScheme(rawdb.PathScheme)
		cacheConfig.SnapshotLimit = 0
		triedb := triedb.NewDatabase(db, cacheConfig.triedbConfig(true))
		statedb, _ := state.New(types.EmptyVerkleHash, state.NewDatabase(triedb, nil))
		test(statedb)
	})
}

func getParentBlockHash(statedb *state.StateDB, number uint64) common.Hash {
	ringIndex := number % params.HistoryServeWindow
	var key common.Hash
	binary.BigEndian.PutUint64(key[24:], ringIndex)
	return statedb.GetState(params.HistoryStorageAddress, key)
}<|MERGE_RESOLUTION|>--- conflicted
+++ resolved
@@ -18,11 +18,8 @@
 
 import (
 	"crypto/ecdsa"
-<<<<<<< HEAD
+	"encoding/binary"
 	"errors"
-=======
-	"encoding/binary"
->>>>>>> f3c696fa
 	"math/big"
 	"testing"
 
@@ -140,7 +137,7 @@
 					},
 				},
 			}
-			blockchain, _  = NewBlockChain(db, nil, gspec, nil, beacon.New(ethash.NewFaker()), vm.Config{}, nil)
+			blockchain, _  = NewBlockChain(db, nil, gspec, nil, beacon.New(ethash.NewFaker()), vm.Config{}, nil, nil)
 			tooBigInitCode = [params.MaxInitCodeSize + 1]byte{}
 		)
 
@@ -300,7 +297,7 @@
 					},
 				},
 			}
-			blockchain, _ = NewBlockChain(db, nil, gspec, nil, ethash.NewFaker(), vm.Config{}, nil)
+			blockchain, _ = NewBlockChain(db, nil, gspec, nil, ethash.NewFaker(), vm.Config{}, nil, nil)
 		)
 		defer blockchain.Stop()
 		for i, tt := range []struct {
@@ -339,7 +336,7 @@
 					},
 				},
 			}
-			blockchain, _ = NewBlockChain(db, nil, gspec, nil, beacon.New(ethash.NewFaker()), vm.Config{}, nil)
+			blockchain, _ = NewBlockChain(db, nil, gspec, nil, beacon.New(ethash.NewFaker()), vm.Config{}, nil, nil)
 		)
 		defer blockchain.Stop()
 		for i, tt := range []struct {
@@ -490,7 +487,7 @@
 	// genesis := gspec.MustCommit(bcdb, triedb)
 	cacheConfig := DefaultCacheConfigWithScheme("path")
 	cacheConfig.SnapshotLimit = 0
-	blockchain, _ := NewBlockChain(bcdb, cacheConfig, gspec, nil, beacon.New(ethash.NewFaker()), vm.Config{}, nil)
+	blockchain, _ := NewBlockChain(bcdb, cacheConfig, gspec, nil, beacon.New(ethash.NewFaker()), vm.Config{}, nil, nil)
 	defer blockchain.Stop()
 
 	txCost1 := params.TxGas
