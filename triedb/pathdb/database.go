--- conflicted
+++ resolved
@@ -40,28 +40,18 @@
 	// defaultCleanSize is the default memory allowance of clean cache.
 	defaultCleanSize = 16 * 1024 * 1024
 
-<<<<<<< HEAD
 	// MaxDirtyBufferSize is the maximum memory allowance of node buffer.
-	// Too large nodebuffer will cause the system to pause for a long
-=======
-	// maxBufferSize is the maximum memory allowance of node buffer.
 	// Too large buffer will cause the system to pause for a long
->>>>>>> c64cf28f
 	// time when write happens. Also, the largest batch that pebble can
 	// support is 4GB, node will panic if batch size exceeds this limit.
 	MaxDirtyBufferSize = 256 * 1024 * 1024
 
-<<<<<<< HEAD
-	// DefaultDirtyBufferSize is the default memory allowance of node buffer
-=======
-	// defaultBufferSize is the default memory allowance of node buffer
->>>>>>> c64cf28f
+	// defaultDirtyBufferSize is the default memory allowance of node buffer
 	// that aggregates the writes from above until it's flushed into the
 	// disk. It's meant to be used once the initial sync is finished.
 	// Do not increase the buffer size arbitrarily, otherwise the system
 	// pause time will increase when the database writes happen.
-<<<<<<< HEAD
-	DefaultDirtyBufferSize = 64 * 1024 * 1024
+	defaultDirtyBufferSize = 64 * 1024 * 1024
 
 	// DefaultBackgroundFlushInterval defines the default the wait interval
 	// that background node cache flush disk.
@@ -73,9 +63,6 @@
 const (
 	JournalKVType JournalType = iota
 	JournalFileType
-=======
-	defaultBufferSize = 64 * 1024 * 1024
->>>>>>> c64cf28f
 )
 
 var (
@@ -90,16 +77,9 @@
 	// if the read operation exits abnormally. Specifically, if the layer is
 	// already stale.
 	//
-<<<<<<< HEAD
 	// Note, no error will be returned if the requested node is not found in database.
 	// Note, the hash parameter can access the diff-layer flat cache to speed up access.
 	node(owner common.Hash, path []byte, hash common.Hash, depth int) ([]byte, common.Hash, *nodeLoc, error)
-=======
-	// Note:
-	// - the returned node is not a copy, please don't modify it.
-	// - no error will be returned if the requested node is not found in database.
-	node(owner common.Hash, path []byte, depth int) ([]byte, common.Hash, *nodeLoc, error)
->>>>>>> c64cf28f
 
 	// rootHash returns the root hash for which this layer was made.
 	rootHash() common.Hash
@@ -124,36 +104,23 @@
 
 // Config contains the settings for database.
 type Config struct {
-<<<<<<< HEAD
 	SyncFlush       bool   // Flag of trienodebuffer sync flush cache to disk
 	StateHistory    uint64 // Number of recent blocks to maintain state history for
 	CleanCacheSize  int    // Maximum memory allowance (in bytes) for caching clean nodes
-	DirtyCacheSize  int    // Maximum memory allowance (in bytes) for caching dirty nodes
+	WriteBufferSize int    // Maximum memory allowance (in bytes) for write buffer
 	ReadOnly        bool   // Flag whether the database is opened in read only mode.
 	NoTries         bool
 	JournalFilePath string
 	JournalFile     bool
-=======
-	StateHistory    uint64 // Number of recent blocks to maintain state history for
-	CleanCacheSize  int    // Maximum memory allowance (in bytes) for caching clean nodes
-	WriteBufferSize int    // Maximum memory allowance (in bytes) for write buffer
-	ReadOnly        bool   // Flag whether the database is opened in read only mode.
->>>>>>> c64cf28f
 }
 
 // sanitize checks the provided user configurations and changes anything that's
 // unreasonable or unworkable.
 func (c *Config) sanitize() *Config {
 	conf := *c
-<<<<<<< HEAD
-	if conf.DirtyCacheSize > MaxDirtyBufferSize {
-		log.Warn("Sanitizing invalid node buffer size", "provided", common.StorageSize(conf.DirtyCacheSize), "updated", common.StorageSize(MaxDirtyBufferSize))
-		conf.DirtyCacheSize = MaxDirtyBufferSize
-=======
-	if conf.WriteBufferSize > maxBufferSize {
-		log.Warn("Sanitizing invalid node buffer size", "provided", common.StorageSize(conf.WriteBufferSize), "updated", common.StorageSize(maxBufferSize))
-		conf.WriteBufferSize = maxBufferSize
->>>>>>> c64cf28f
+	if conf.WriteBufferSize > MaxDirtyBufferSize {
+		log.Warn("Sanitizing invalid node buffer size", "provided", common.StorageSize(conf.WriteBufferSize), "updated", common.StorageSize(MaxDirtyBufferSize))
+		conf.WriteBufferSize = MaxDirtyBufferSize
 	}
 	return &conf
 }
@@ -172,15 +139,9 @@
 
 // Defaults contains default settings for Ethereum mainnet.
 var Defaults = &Config{
-<<<<<<< HEAD
-	StateHistory:   params.FullImmutabilityThreshold,
-	CleanCacheSize: defaultCleanSize,
-	DirtyCacheSize: DefaultDirtyBufferSize,
-=======
 	StateHistory:    params.FullImmutabilityThreshold,
 	CleanCacheSize:  defaultCleanSize,
-	WriteBufferSize: defaultBufferSize,
->>>>>>> c64cf28f
+	WriteBufferSize: defaultDirtyBufferSize,
 }
 
 // ReadOnly is the config in order to open database in read only mode.
@@ -418,12 +379,7 @@
 	}
 	// Re-construct a new disk layer backed by persistent state
 	// with **empty clean cache and node buffer**.
-<<<<<<< HEAD
-	dl := newDiskLayer(root, 0, db, nil, NewTrieNodeBuffer(db.config.SyncFlush, db.bufferSize, nil, 0))
-	db.tree.reset(dl)
-=======
-	db.tree.reset(newDiskLayer(root, 0, db, nil, newBuffer(db.config.WriteBufferSize, nil, 0)))
->>>>>>> c64cf28f
+	db.tree.reset(newDiskLayer(root, 0, db, nil, NewTrieNodeBuffer(db.config.SyncFlush, db.config.WriteBufferSize, nil, 0)))
 
 	// Re-enable the database as the final step.
 	db.waitSync = false
@@ -560,20 +516,6 @@
 	return inited
 }
 
-<<<<<<< HEAD
-// SetBufferSize sets the node buffer size to the provided value(in bytes).
-func (db *Database) SetBufferSize(size int) error {
-	db.lock.Lock()
-	defer db.lock.Unlock()
-
-	if size > MaxDirtyBufferSize {
-		log.Info("Capped node buffer size", "provided", common.StorageSize(size), "adjusted", common.StorageSize(MaxDirtyBufferSize))
-		size = MaxDirtyBufferSize
-	}
-	db.bufferSize = size
-	return db.tree.bottom().setBufferSize(db.bufferSize)
-}
-
 // Scheme returns the node scheme used in the database.
 func (db *Database) Scheme() string {
 	return rawdb.PathScheme
@@ -586,8 +528,6 @@
 	return db.tree.front()
 }
 
-=======
->>>>>>> c64cf28f
 // modifyAllowed returns the indicator if mutation is allowed. This function
 // assumes the db.lock is already held.
 func (db *Database) modifyAllowed() error {
