--- conflicted
+++ resolved
@@ -34,19 +34,25 @@
 // write. The content of the trienodebuffer must be checked before diving into
 // disk (since it basically is not-yet-written data).
 type trienodebuffer interface {
+	// account retrieves the account blob with account address hash.
+	account(hash common.Hash) ([]byte, bool)
+
+	// storage retrieves the storage slot with account address hash and slot key.
+	storage(addrHash common.Hash, storageHash common.Hash) ([]byte, bool)
+
 	// node retrieves the trie node with given node info.
 	node(owner common.Hash, path []byte) (*trienode.Node, bool)
 
-	// commit merges the dirty nodes into the trienodebuffer. This operation won't take
+	// commit merges the provided states and trie nodes into the buffer. This operation won't take
 	// the ownership of the nodes map which belongs to the bottom-most diff layer.
 	// It will just hold the node references from the given map which are safe to
 	// copy.
-	commit(*nodeSet) trienodebuffer
-
-	// revert is the reverse operation of commit. It also merges the provided nodes
-	// into the trienodebuffer, the difference is that the provided node set should
-	// revert the changes made by the last state transition.
-	revert(db ethdb.KeyValueReader, nodes map[common.Hash]map[string]*trienode.Node) error
+	commit(nodes *nodeSet, states *stateSet) trienodebuffer
+
+	// revertTo is the reverse operation of commit. It also merges the provided states
+	// and trie nodes into the buffer. The key difference is that the provided state
+	// set should reverse the changes made by the most recent state transition.
+	revertTo(db ethdb.KeyValueReader, nodes map[common.Hash]map[string]*trienode.Node, accounts map[common.Hash][]byte, storages map[common.Hash]map[common.Hash][]byte) error
 
 	// flush persists the in-memory dirty trie node into the disk if the configured
 	// memory threshold is reached. Note, all data must be written atomically.
@@ -58,26 +64,26 @@
 	// empty returns an indicator if trienodebuffer contains any state transition inside.
 	empty() bool
 
+	// waitAndStopFlushing will block unit writing the trie nodes of trienodebuffer to disk.
+	waitAndStopFlushing()
+
+	// getAllNodesAndStates return the trie nodes and states cached in nodebuffer.
+	getAllNodesAndStates() (*nodeSet, *stateSet)
+
+	// getLayers return the size of cached difflayers.
+	getLayers() uint64
+
 	// getSize return the trienodebuffer used size.
 	getSize() (uint64, uint64)
-
-	// getAllNodes return the trie nodes set are cached in trienodebuffer.
-	getAllNodes() *nodeSet
-
-	// getLayers return the size of cached difflayers.
-	getLayers() uint64
-
-	// waitAndStopFlushing will block unit writing the trie nodes of trienodebuffer to disk.
-	waitAndStopFlushing()
-}
-
-func NewTrieNodeBuffer(sync bool, limit int, nodes *nodeSet, layers uint64) trienodebuffer {
+}
+
+func NewTrieNodeBuffer(sync bool, limit int, nodes *nodeSet, states *stateSet, layers uint64) trienodebuffer {
 	if sync {
 		log.Info("New sync node buffer", "limit", common.StorageSize(limit), "layers", layers)
-		return newBuffer(limit, nodes, layers)
+		return newBuffer(limit, nodes, states, layers)
 	}
 	log.Info("New async node buffer", "limit", common.StorageSize(limit), "layers", layers)
-	return newAsyncNodeBuffer(limit, nodes, layers)
+	return newAsyncNodeBuffer(limit, nodes, states, layers)
 }
 
 // diskLayer is a low level persistent layer built on top of a key-value store.
@@ -86,11 +92,7 @@
 	id     uint64           // Immutable, corresponding state id
 	db     *Database        // Path-based trie database
 	nodes  *fastcache.Cache // GC friendly memory cache of clean nodes
-<<<<<<< HEAD
-	buffer trienodebuffer   // Dirty buffer to aggregate writes of nodes
-=======
-	buffer *buffer          // Dirty buffer to aggregate writes of nodes and states
->>>>>>> 330190e4
+	buffer trienodebuffer   // Dirty buffer to aggregate writes of nodes and states
 	stale  bool             // Signals that the layer became stale (state progressed)
 	lock   sync.RWMutex     // Lock used to protect stale flag
 }
@@ -321,21 +323,11 @@
 	if !force && rawdb.ReadPersistentStateID(dl.db.diskdb) < oldest {
 		force = true
 	}
-<<<<<<< HEAD
-	// Merge the trie nodes of the bottom-most diff layer into the buffer as the
-	// combined layer.
-	combined := dl.buffer.commit(bottom.nodes)
-	if err := combined.flush(dl.db.diskdb, dl.db.freezer, dl.nodes, bottom.stateID(), force); err != nil {
-		return nil, err
-=======
 	// Merge the trie nodes and flat states of the bottom-most diff layer into the
 	// buffer as the combined layer.
 	combined := dl.buffer.commit(bottom.nodes, bottom.states.stateSet)
-	if combined.full() || force {
-		if err := combined.flush(dl.db.diskdb, dl.db.freezer, dl.nodes, bottom.stateID()); err != nil {
-			return nil, err
-		}
->>>>>>> 330190e4
+	if err := combined.flush(dl.db.diskdb, dl.db.freezer, dl.nodes, bottom.stateID(), force); err != nil {
+		return nil, err
 	}
 	ndl := newDiskLayer(bottom.root, bottom.stateID(), dl.db, dl.nodes, combined)
 
