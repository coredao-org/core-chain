// Copyright 2021 The go-ethereum Authors
// This file is part of the go-ethereum library.
//
// The go-ethereum library is free software: you can redistribute it and/or modify
// it under the terms of the GNU Lesser General Public License as published by
// the Free Software Foundation, either version 3 of the License, or
// (at your option) any later version.
//
// The go-ethereum library is distributed in the hope that it will be useful,
// but WITHOUT ANY WARRANTY; without even the implied warranty of
// MERCHANTABILITY or FITNESS FOR A PARTICULAR PURPOSE. See the
// GNU Lesser General Public License for more details.
//
// You should have received a copy of the GNU Lesser General Public License
// along with the go-ethereum library. If not, see <http://www.gnu.org/licenses/>.

package eip1559

import (
	"errors"
	"fmt"
	"math/big"

	"github.com/ethereum/go-ethereum/common"
	"github.com/ethereum/go-ethereum/common/math"
	"github.com/ethereum/go-ethereum/consensus/misc"
	"github.com/ethereum/go-ethereum/core/types"
	"github.com/ethereum/go-ethereum/params"
)

// VerifyEIP1559Header verifies some header attributes which were changed in EIP-1559,
// - gas limit check
// - basefee check
func VerifyEIP1559Header(config *params.ChainConfig, parent, header *types.Header) error {
	if config.Satoshi == nil {
		// Verify that the gas limit remains within allowed bounds
		parentGasLimit := parent.GasLimit
		if !config.IsLondon(parent.Number) {
			parentGasLimit = parent.GasLimit * config.ElasticityMultiplier()
		}
		if err := misc.VerifyGaslimit(parentGasLimit, header.GasLimit); err != nil {
			return err
		}
	}
	// Verify the header is not malformed
	if header.BaseFee == nil {
		return errors.New("header is missing baseFee")
	}

	// Verify the baseFee is correct based on the parent header.
	expectedBaseFee := CalcBaseFee(config, parent)
	if header.BaseFee.Cmp(expectedBaseFee) != 0 {
		return fmt.Errorf("invalid baseFee: have %s, want %s, parentBaseFee %s, parentGasUsed %d",
			header.BaseFee, expectedBaseFee, parent.BaseFee, parent.GasUsed)
	}
	return nil
}

// CalcBaseFee calculates the basefee of the header.
func CalcBaseFee(config *params.ChainConfig, parent *types.Header) *big.Int {
<<<<<<< HEAD
	if config.Satoshi != nil {
		return new(big.Int).SetUint64(params.InitialBaseFee)
=======
	if config.Parlia != nil {
		return new(big.Int).SetUint64(params.InitialBaseFeeForBSC)
>>>>>>> f0c77955
	}

	// If the current block is the first EIP-1559 block, return the InitialBaseFee.
	if !config.IsLondon(parent.Number) {
		return new(big.Int).SetUint64(params.InitialBaseFee)
	}

	parentGasTarget := parent.GasLimit / config.ElasticityMultiplier()
	// If the parent gasUsed is the same as the target, the baseFee remains unchanged.
	if parent.GasUsed == parentGasTarget {
		return new(big.Int).Set(parent.BaseFee)
	}

	var (
		num   = new(big.Int)
		denom = new(big.Int)
	)

	if parent.GasUsed > parentGasTarget {
		// If the parent block used more gas than its target, the baseFee should increase.
		// max(1, parentBaseFee * gasUsedDelta / parentGasTarget / baseFeeChangeDenominator)
		num.SetUint64(parent.GasUsed - parentGasTarget)
		num.Mul(num, parent.BaseFee)
		num.Div(num, denom.SetUint64(parentGasTarget))
		num.Div(num, denom.SetUint64(config.BaseFeeChangeDenominator()))
		baseFeeDelta := math.BigMax(num, common.Big1)

		return num.Add(parent.BaseFee, baseFeeDelta)
	} else {
		// Otherwise if the parent block used less gas than its target, the baseFee should decrease.
		// max(0, parentBaseFee * gasUsedDelta / parentGasTarget / baseFeeChangeDenominator)
		num.SetUint64(parentGasTarget - parent.GasUsed)
		num.Mul(num, parent.BaseFee)
		num.Div(num, denom.SetUint64(parentGasTarget))
		num.Div(num, denom.SetUint64(config.BaseFeeChangeDenominator()))
		baseFee := num.Sub(parent.BaseFee, num)

		return math.BigMax(baseFee, common.Big0)
	}
}<|MERGE_RESOLUTION|>--- conflicted
+++ resolved
@@ -58,13 +58,8 @@
 
 // CalcBaseFee calculates the basefee of the header.
 func CalcBaseFee(config *params.ChainConfig, parent *types.Header) *big.Int {
-<<<<<<< HEAD
 	if config.Satoshi != nil {
-		return new(big.Int).SetUint64(params.InitialBaseFee)
-=======
-	if config.Parlia != nil {
-		return new(big.Int).SetUint64(params.InitialBaseFeeForBSC)
->>>>>>> f0c77955
+		return new(big.Int).SetUint64(params.InitialBaseFeeForCORE)
 	}
 
 	// If the current block is the first EIP-1559 block, return the InitialBaseFee.
