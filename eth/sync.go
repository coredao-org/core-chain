--- conflicted
+++ resolved
@@ -17,7 +17,6 @@
 package eth
 
 import (
-	"errors"
 	"math/big"
 	"time"
 
@@ -116,18 +115,10 @@
 		select {
 		case <-cs.peerEventCh:
 			// Peer information changed, recheck.
-		case err := <-cs.doneCh:
+		case <-cs.doneCh:
 			cs.doneCh = nil
 			cs.force.Reset(forceSyncCycle)
 			cs.forced = false
-
-			// If we've reached the merge transition but no beacon client is available, or
-			// it has not yet switched us over, keep warning the user that their infra is
-			// potentially flaky.
-			if errors.Is(err, downloader.ErrMergeTransition) && time.Since(cs.warned) > 10*time.Second {
-				log.Warn("Local chain is post-merge, waiting for beacon client sync switch-over...")
-				cs.warned = time.Now()
-			}
 		case <-cs.force.C:
 			cs.forced = true
 
@@ -208,18 +199,12 @@
 	// We are probably in full sync, but we might have rewound to before the
 	// snap sync pivot, check if we should reenable
 	if pivot := rawdb.ReadLastPivotNumber(cs.handler.database); pivot != nil {
-<<<<<<< HEAD
-		if head := cs.handler.chain.CurrentBlock(); head.NumberU64() < *pivot {
+		if head := cs.handler.chain.CurrentBlock(); head.Number.Uint64() < *pivot {
 			if rawdb.ReadAncientType(cs.handler.database) == rawdb.PruneFreezerType {
-				log.Crit("Current rewound to before the fast sync pivot, can't enable pruneancient mode", "current block number", head.NumberU64(), "pivot", *pivot)
+				log.Crit("Current rewound to before the fast sync pivot, can't enable pruneancient mode", "current block number", head.Number.Uint64(), "pivot", *pivot)
 			}
-			block := cs.handler.chain.CurrentFastBlock()
-			td := cs.handler.chain.GetTd(block.Hash(), block.NumberU64())
-=======
-		if head := cs.handler.chain.CurrentBlock(); head.Number.Uint64() < *pivot {
 			block := cs.handler.chain.CurrentSnapBlock()
 			td := cs.handler.chain.GetTd(block.Hash(), block.Number.Uint64())
->>>>>>> bed84606
 			return downloader.SnapSync, td
 		}
 	}
@@ -257,7 +242,7 @@
 		}
 	}
 	// Run the sync cycle, and disable snap sync if we're past the pivot block
-	err := h.downloader.LegacySync(op.peer.ID(), op.head, op.td, h.chain.Config().TerminalTotalDifficulty, op.mode)
+	err := h.downloader.Synchronise(op.peer.ID(), op.head, op.td, h.chain.Config().TerminalTotalDifficulty, op.mode)
 	if err != nil {
 		return err
 	}
