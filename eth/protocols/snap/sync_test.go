--- conflicted
+++ resolved
@@ -376,14 +376,8 @@
 	return hashes, slots, proofs
 }
 
-<<<<<<< HEAD
-//	the createStorageRequestResponseAlwaysProve tests a cornercase, where it always
-//
-// supplies the proof for the last account, even if it is 'complete'.h
-=======
 // createStorageRequestResponseAlwaysProve tests a cornercase, where the peer always
 // supplies the proof for the last account, even if it is 'complete'.
->>>>>>> bed84606
 func createStorageRequestResponseAlwaysProve(t *testPeer, root common.Hash, accounts []common.Hash, bOrigin, bLimit []byte, max uint64) (hashes [][]common.Hash, slots [][][]byte, proofs [][]byte) {
 	var size uint64
 	max = max * 3 / 4
@@ -1481,15 +1475,9 @@
 			codehash = getCodeHash(i)
 		}
 		// Create a storage trie
-<<<<<<< HEAD
-		stTrie, stEntries := makeStorageTrieWithSeed(uint64(slots), i, db)
-		stRoot := stTrie.Hash()
-		stTrie.Commit(nil)
-=======
 		stRoot, stNodes, stEntries := makeStorageTrieWithSeed(common.BytesToHash(key), uint64(slots), i, db)
 		nodes.Merge(stNodes)
 
->>>>>>> bed84606
 		value, _ := rlp.EncodeToBytes(&types.StateAccount{
 			Nonce:    i,
 			Balance:  big.NewInt(int64(i)),
@@ -1541,8 +1529,6 @@
 		if code {
 			codehash = getCodeHash(i)
 		}
-<<<<<<< HEAD
-=======
 		// Make a storage trie
 		var (
 			stRoot    common.Hash
@@ -1556,7 +1542,6 @@
 		}
 		nodes.Merge(stNodes)
 
->>>>>>> bed84606
 		value, _ := rlp.EncodeToBytes(&types.StateAccount{
 			Nonce:    i,
 			Balance:  big.NewInt(int64(i)),
