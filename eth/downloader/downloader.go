// Copyright 2015 The go-ethereum Authors
// This file is part of the go-ethereum library.
//
// The go-ethereum library is free software: you can redistribute it and/or modify
// it under the terms of the GNU Lesser General Public License as published by
// the Free Software Foundation, either version 3 of the License, or
// (at your option) any later version.
//
// The go-ethereum library is distributed in the hope that it will be useful,
// but WITHOUT ANY WARRANTY; without even the implied warranty of
// MERCHANTABILITY or FITNESS FOR A PARTICULAR PURPOSE. See the
// GNU Lesser General Public License for more details.
//
// You should have received a copy of the GNU Lesser General Public License
// along with the go-ethereum library. If not, see <http://www.gnu.org/licenses/>.

// Package downloader contains the manual full chain synchronisation.
package downloader

import (
	"errors"
	"fmt"
	"math/big"
	"sync"
	"sync/atomic"
	"time"

	"github.com/ethereum/go-ethereum"
	"github.com/ethereum/go-ethereum/common"
	"github.com/ethereum/go-ethereum/core"
	"github.com/ethereum/go-ethereum/core/rawdb"
	"github.com/ethereum/go-ethereum/core/state/snapshot"
	"github.com/ethereum/go-ethereum/core/types"
	"github.com/ethereum/go-ethereum/eth/protocols/snap"
	"github.com/ethereum/go-ethereum/ethdb"
	"github.com/ethereum/go-ethereum/event"
	"github.com/ethereum/go-ethereum/log"
	"github.com/ethereum/go-ethereum/params"
	"github.com/ethereum/go-ethereum/triedb"
)

var (
<<<<<<< HEAD
	MaxBlockFetch   = 128 // Amount of blocks to be fetched per retrieval request
	MaxHeaderFetch  = 192 // Amount of block headers to be fetched per retrieval request
	MaxSkeletonSize = 128 // Number of header fetches to need for a skeleton assembly
	MaxReceiptFetch = 256 // Amount of transaction receipts to allow fetching per request
	MaxStateFetch   = 384 // Amount of node state values to allow fetching per request

	maxQueuedHeaders            = 32 * 1024                         // [eth/62] Maximum number of headers to queue for import (DOS protection)
	maxHeadersProcess           = 2048                              // Number of header download results to import at once into the chain
	maxResultsProcess           = 2048                              // Number of content download results to import at once into the chain
	FullMaxForkAncestry  uint64 = params.FullImmutabilityThreshold  // Maximum chain reorganisation (locally redeclared so tests can reduce it)
	lightMaxForkAncestry uint64 = params.LightImmutabilityThreshold // Maximum chain reorganisation (locally redeclared so tests can reduce it)
=======
	MaxBlockFetch   = 128 // Number of blocks to be fetched per retrieval request
	MaxHeaderFetch  = 192 // Number of block headers to be fetched per retrieval request
	MaxReceiptFetch = 256 // Number of transaction receipts to allow fetching per request

	maxQueuedHeaders           = 32 * 1024                        // [eth/62] Maximum number of headers to queue for import (DOS protection)
	maxHeadersProcess          = 2048                             // Number of header download results to import at once into the chain
	maxResultsProcess          = 2048                             // Number of content download results to import at once into the chain
	fullMaxForkAncestry uint64 = params.FullImmutabilityThreshold // Maximum chain reorganisation (locally redeclared so tests can reduce it)
>>>>>>> f3c696fa

	reorgProtHeaderDelay = 2 // Number of headers to delay delivering to cover mini reorgs

	fsHeaderSafetyNet = 2048            // Number of headers to discard in case a chain violation is detected
	fsHeaderContCheck = 3 * time.Second // Time interval to check for header continuations during state download
	fsMinFullBlocks   = 64              // Number of blocks to retrieve fully even in snap sync
)

var (
<<<<<<< HEAD
	errBusy                    = errors.New("busy")
	errUnknownPeer             = errors.New("peer is unknown or unhealthy")
	errLaggingPeer             = errors.New("peer is lagging")
	errBadPeer                 = errors.New("action from bad peer ignored")
	errStallingPeer            = errors.New("peer is stalling")
	errUnsyncedPeer            = errors.New("unsynced peer")
	errNoPeers                 = errors.New("no peers to keep download active")
=======
	errBusy    = errors.New("busy")
	errBadPeer = errors.New("action from bad peer ignored")

>>>>>>> f3c696fa
	errTimeout                 = errors.New("timeout")
	errInvalidChain            = errors.New("retrieved hash chain is invalid")
	errInvalidBody             = errors.New("retrieved block body is invalid")
	errInvalidReceipt          = errors.New("retrieved receipt is invalid")
	errCancelStateFetch        = errors.New("state data download canceled (requested)")
	errCancelContentProcessing = errors.New("content processing canceled (requested)")
	errCanceled                = errors.New("syncing canceled (requested)")
<<<<<<< HEAD
	errTooOld                  = errors.New("peer's protocol version too old")
	errNoAncestorFound         = errors.New("no common ancestor found")
=======
	errNoPivotHeader           = errors.New("pivot header is not found")
>>>>>>> f3c696fa
)

// peerDropFn is a callback type for dropping a peer detected as malicious.
type peerDropFn func(id string)

// headerTask is a set of downloaded headers to queue along with their precomputed
// hashes to avoid constant rehashing.
type headerTask struct {
	headers []*types.Header
	hashes  []common.Hash
}

type Downloader struct {
	mode atomic.Uint32  // Synchronisation mode defining the strategy used (per sync cycle), use d.getMode() to get the SyncMode
	mux  *event.TypeMux // Event multiplexer to announce sync operation events

	queue *queue   // Scheduler for selecting the hashes to download
	peers *peerSet // Set of active peers from which download can proceed

	stateDB ethdb.Database // Database to state sync into (and deduplicate via)

	// Statistics
	syncStatsChainOrigin uint64       // Origin block number where syncing started at
	syncStatsChainHeight uint64       // Highest block number known when syncing started
	syncStatsLock        sync.RWMutex // Lock protecting the sync stats fields

	blockchain BlockChain

	// Callbacks
	dropPeer peerDropFn // Drops a peer for misbehaving

	// Status
	synchronising atomic.Bool
	notified      atomic.Bool
	committed     atomic.Bool
	ancientLimit  uint64 // The maximum block number which can be regarded as ancient data.

	// Channels
	headerProcCh chan *headerTask // Channel to feed the header processor new tasks

	// State sync
	pivotHeader *types.Header // Pivot block header to dynamically push the syncing state root
	pivotLock   sync.RWMutex  // Lock protecting pivot header reads from updates

	SnapSyncer     *snap.Syncer // TODO(karalabe): make private! hack for now
	stateSyncStart chan *stateSync

	// Cancellation and termination
	cancelCh   chan struct{}  // Channel to cancel mid-flight syncs
	cancelLock sync.RWMutex   // Lock to protect the cancel channel and peer in delivers
	cancelWg   sync.WaitGroup // Make sure all fetcher goroutines have exited.

	quitCh   chan struct{} // Quit channel to signal termination
	quitLock sync.Mutex    // Lock to prevent double closes

	// Testing hooks
<<<<<<< HEAD
	syncInitHook     func(uint64, uint64)                // Method to call upon initiating a new sync run
	bodyFetchHook    func([]*types.Header)               // Method to call upon starting a block body fetch
	receiptFetchHook func([]*types.Header)               // Method to call upon starting a receipt fetch
	chainInsertHook  func([]*fetchResult, chan struct{}) // Method to call upon inserting a chain of blocks (possibly in multiple invocations)
=======
	bodyFetchHook    func([]*types.Header) // Method to call upon starting a block body fetch
	receiptFetchHook func([]*types.Header) // Method to call upon starting a receipt fetch
	chainInsertHook  func([]*fetchResult)  // Method to call upon inserting a chain of blocks (possibly in multiple invocations)
>>>>>>> f3c696fa

	// Progress reporting metrics
	syncStartBlock uint64    // Head snap block when Geth was started
	syncStartTime  time.Time // Time instance when chain sync started
	syncLogTime    time.Time // Time instance when status was last reported
}

// BlockChain encapsulates functions required to sync a (full or snap) blockchain.
type BlockChain interface {
	// HasHeader verifies a header's presence in the local chain.
	HasHeader(common.Hash, uint64) bool

	// GetHeaderByHash retrieves a header from the local chain.
	GetHeaderByHash(common.Hash) *types.Header

	// CurrentHeader retrieves the head header from the local chain.
	CurrentHeader() *types.Header

	// GetTd returns the total difficulty of a local block.
	GetTd(common.Hash, uint64) *big.Int

	// InsertHeaderChain inserts a batch of headers into the local chain.
	InsertHeaderChain([]*types.Header) (int, error)

	// SetHead rewinds the local chain to a new head.
	SetHead(uint64) error

	// HasBlock verifies a block's presence in the local chain.
	HasBlock(common.Hash, uint64) bool

	// HasFastBlock verifies a snap block's presence in the local chain.
	HasFastBlock(common.Hash, uint64) bool

	// GetBlockByHash retrieves a block from the local chain.
	GetBlockByHash(common.Hash) *types.Block

	// CurrentBlock retrieves the head block from the local chain.
	CurrentBlock() *types.Header

	// CurrentSnapBlock retrieves the head snap block from the local chain.
	CurrentSnapBlock() *types.Header

	// SnapSyncCommitHead directly commits the head block to a certain entity.
	SnapSyncCommitHead(common.Hash) error

	// InsertChain inserts a batch of blocks into the local chain.
	InsertChain(types.Blocks) (int, error)

	// InsertReceiptChain inserts a batch of receipts into the local chain.
	InsertReceiptChain(types.Blocks, []types.Receipts, uint64) (int, error)

	// Snapshots returns the blockchain snapshot tree to paused it during sync.
	Snapshots() *snapshot.Tree

	// TrieDB retrieves the low level trie database used for interacting
	// with trie nodes.
	TrieDB() *triedb.Database

	// UpdateChasingHead update remote best chain head, used by DA check now.
	UpdateChasingHead(head *types.Header)

	// AncientTail retrieves the tail the ancients blocks
	AncientTail() (uint64, error)
}

type DownloadOption func(downloader *Downloader) *Downloader

// New creates a new downloader to fetch hashes and blocks from remote peers.
<<<<<<< HEAD
func New(stateDb ethdb.Database, mux *event.TypeMux, chain BlockChain, lightchain LightChain, dropPeer peerDropFn, _ func()) *Downloader {
	if lightchain == nil {
		lightchain = chain
	}
=======
func New(stateDb ethdb.Database, mux *event.TypeMux, chain BlockChain, dropPeer peerDropFn, success func()) *Downloader {
>>>>>>> f3c696fa
	dl := &Downloader{
		stateDB:        stateDb,
		mux:            mux,
		queue:          newQueue(blockCacheMaxItems, blockCacheInitialItems),
		peers:          newPeerSet(),
		blockchain:     chain,
		dropPeer:       dropPeer,
		headerProcCh:   make(chan *headerTask, 1),
		quitCh:         make(chan struct{}),
		SnapSyncer:     snap.NewSyncer(stateDb, chain.TrieDB().Scheme()),
		stateSyncStart: make(chan *stateSync),
		syncStartBlock: chain.CurrentSnapBlock().Number.Uint64(),
	}

	go dl.stateFetcher()
	return dl
}

// Progress retrieves the synchronisation boundaries, specifically the origin
// block where synchronisation started at (may have failed/suspended); the block
// or header sync is currently at; and the latest known block which the sync targets.
//
// In addition, during the state download phase of snap synchronisation the number
// of processed and the total number of known states are also returned. Otherwise
// these are zero.
func (d *Downloader) Progress() ethereum.SyncProgress {
	// Lock the current stats and return the progress
	d.syncStatsLock.RLock()
	defer d.syncStatsLock.RUnlock()

	current := uint64(0)
	mode := d.getMode()
	switch mode {
	case FullSync:
		current = d.blockchain.CurrentBlock().Number.Uint64()
	case SnapSync:
		current = d.blockchain.CurrentSnapBlock().Number.Uint64()
	default:
		log.Error("Unknown downloader mode", "mode", mode)
	}
	progress, pending := d.SnapSyncer.Progress()

	return ethereum.SyncProgress{
		StartingBlock:       d.syncStatsChainOrigin,
		CurrentBlock:        current,
		HighestBlock:        d.syncStatsChainHeight,
		SyncedAccounts:      progress.AccountSynced,
		SyncedAccountBytes:  uint64(progress.AccountBytes),
		SyncedBytecodes:     progress.BytecodeSynced,
		SyncedBytecodeBytes: uint64(progress.BytecodeBytes),
		SyncedStorage:       progress.StorageSynced,
		SyncedStorageBytes:  uint64(progress.StorageBytes),
		HealedTrienodes:     progress.TrienodeHealSynced,
		HealedTrienodeBytes: uint64(progress.TrienodeHealBytes),
		HealedBytecodes:     progress.BytecodeHealSynced,
		HealedBytecodeBytes: uint64(progress.BytecodeHealBytes),
		HealingTrienodes:    pending.TrienodeHeal,
		HealingBytecode:     pending.BytecodeHeal,
	}
}

// RegisterPeer injects a new download peer into the set of block source to be
// used for fetching hashes and blocks from.
func (d *Downloader) RegisterPeer(id string, version uint, peer Peer) error {
	var logger log.Logger
	if len(id) < 16 {
		// Tests use short IDs, don't choke on them
		logger = log.New("peer", id)
	} else {
		logger = log.New("peer", id[:8])
	}
	logger.Trace("Registering sync peer")
	if err := d.peers.Register(newPeerConnection(id, version, peer, logger)); err != nil {
		logger.Error("Failed to register sync peer", "err", err)
		return err
	}
	return nil
}

// UnregisterPeer remove a peer from the known list, preventing any action from
// the specified peer. An effort is also made to return any pending fetches into
// the queue.
func (d *Downloader) UnregisterPeer(id string) error {
	// Unregister the peer from the active peer set and revoke any fetch tasks
	var logger log.Logger
	if len(id) < 16 {
		// Tests use short IDs, don't choke on them
		logger = log.New("peer", id)
	} else {
		logger = log.New("peer", id[:8])
	}
	logger.Trace("Unregistering sync peer")
	if err := d.peers.Unregister(id); err != nil {
		logger.Error("Failed to unregister sync peer", "err", err)
		return err
	}
	d.queue.Revoke(id)

	return nil
}

<<<<<<< HEAD
// LegacySync tries to sync up our local blockchain with a remote peer, both
// adding various sanity checks and wrapping it with various log entries.
func (d *Downloader) LegacySync(id string, head common.Hash, name string, td *big.Int, ttd *big.Int, mode SyncMode) error {
	err := d.synchronise(id, head, td, ttd, mode, false, nil)

	switch err {
	case nil, errBusy, errCanceled:
		return err
	}
	if errors.Is(err, errInvalidChain) || errors.Is(err, errBadPeer) || errors.Is(err, errTimeout) ||
		errors.Is(err, errStallingPeer) || errors.Is(err, errUnsyncedPeer) || errors.Is(err, errEmptyHeaderSet) ||
		errors.Is(err, errPeersUnavailable) || errors.Is(err, errTooOld) || errors.Is(err, errInvalidAncestor) {
		log.Warn("Synchronisation failed, dropping peer", "peer", id, "name", name, "td", td, "err", err)
		if d.dropPeer == nil {
			// The dropPeer method is nil when `--copydb` is used for a local copy.
			// Timeouts can occur if e.g. compaction hits at the wrong time, and can be ignored
			log.Warn("Downloader wants to drop peer, but peerdrop-function is not set", "peer", id)
		} else {
			d.dropPeer(id)
		}
		return err
	}
	log.Warn("Synchronisation failed, retrying", "peer", id, "err", err)
	return err
}

=======
>>>>>>> f3c696fa
// synchronise will select the peer and use it for synchronising. If an empty string is given
// it will use the best peer possible and synchronize if its TD is higher than our own. If any of the
// checks fail an error will be returned. This method is synchronous
func (d *Downloader) synchronise(mode SyncMode, beaconPing chan struct{}) error {
	// The beacon header syncer is async. It will start this synchronization and
	// will continue doing other tasks. However, if synchronization needs to be
	// cancelled, the syncer needs to know if we reached the startup point (and
	// inited the cancel channel) or not yet. Make sure that we'll signal even in
	// case of a failure.
	if beaconPing != nil {
		defer func() {
			select {
			case <-beaconPing: // already notified
			default:
				close(beaconPing) // weird exit condition, notify that it's safe to cancel (the nothing)
			}
		}()
	}
	// Make sure only one goroutine is ever allowed past this point at once
	if !d.synchronising.CompareAndSwap(false, true) {
		return errBusy
	}
	defer d.synchronising.Store(false)

	// Post a user notification of the sync (only once per session)
	if d.notified.CompareAndSwap(false, true) {
		log.Info("Block synchronisation started")
	}
	if mode == SnapSync {
		// Snap sync will directly modify the persistent state, making the entire
		// trie database unusable until the state is fully synced. To prevent any
		// subsequent state reads, explicitly disable the trie database and state
		// syncer is responsible to address and correct any state missing.
		if d.blockchain.TrieDB().Scheme() == rawdb.PathScheme {
			if err := d.blockchain.TrieDB().Disable(); err != nil {
				return err
			}
		}
		// Snap sync uses the snapshot namespace to store potentially flaky data until
		// sync completely heals and finishes. Pause snapshot maintenance in the mean-
		// time to prevent access.
		if snapshots := d.blockchain.Snapshots(); snapshots != nil { // Only nil in tests
			snapshots.Disable()
		}
	}
	// Reset the queue, peer set and wake channels to clean any internal leftover state
	d.queue.Reset(blockCacheMaxItems, blockCacheInitialItems)
	d.peers.Reset()

	for _, ch := range []chan bool{d.queue.blockWakeCh, d.queue.receiptWakeCh} {
		select {
		case <-ch:
		default:
		}
	}
	for empty := false; !empty; {
		select {
		case <-d.headerProcCh:
		default:
			empty = true
		}
	}
	// Create cancel channel for aborting mid-flight and mark the master peer
	d.cancelLock.Lock()
	d.cancelCh = make(chan struct{})
	d.cancelLock.Unlock()

	defer d.Cancel() // No matter what, we can't leave the cancel channel open

	// Atomically set the requested sync mode
	d.mode.Store(uint32(mode))

	if beaconPing != nil {
		close(beaconPing)
	}
	return d.syncToHead()
}

func (d *Downloader) getMode() SyncMode {
	return SyncMode(d.mode.Load())
}

// syncToHead starts a block synchronization based on the hash chain from
// the specified head hash.
func (d *Downloader) syncToHead() (err error) {
	d.mux.Post(StartEvent{})
	defer func() {
		// reset on error
		if err != nil {
			d.mux.Post(FailedEvent{err})
		} else {
			latest := d.blockchain.CurrentHeader()
			d.mux.Post(DoneEvent{latest})
		}
	}()
	mode := d.getMode()

	log.Debug("Backfilling with the network", "mode", mode)
	defer func(start time.Time) {
		log.Debug("Synchronisation terminated", "elapsed", common.PrettyDuration(time.Since(start)))
	}(time.Now())

	// Look up the sync boundaries: the common ancestor and the target block
<<<<<<< HEAD
	remoteHeader, pivot, err := d.fetchHead(p)
	if err != nil {
		return err
=======
	var latest, pivot, final *types.Header
	latest, _, final, err = d.skeleton.Bounds()
	if err != nil {
		return err
	}
	if latest.Number.Uint64() > uint64(fsMinFullBlocks) {
		number := latest.Number.Uint64() - uint64(fsMinFullBlocks)

		// Retrieve the pivot header from the skeleton chain segment but
		// fallback to local chain if it's not found in skeleton space.
		if pivot = d.skeleton.Header(number); pivot == nil {
			_, oldest, _, _ := d.skeleton.Bounds() // error is already checked
			if number < oldest.Number.Uint64() {
				count := int(oldest.Number.Uint64() - number) // it's capped by fsMinFullBlocks
				headers := d.readHeaderRange(oldest, count)
				if len(headers) == count {
					pivot = headers[len(headers)-1]
					log.Warn("Retrieved pivot header from local", "number", pivot.Number, "hash", pivot.Hash(), "latest", latest.Number, "oldest", oldest.Number)
				}
			}
		}
		// Print an error log and return directly in case the pivot header
		// is still not found. It means the skeleton chain is not linked
		// correctly with local chain.
		if pivot == nil {
			log.Error("Pivot header is not found", "number", number)
			return errNoPivotHeader
		}
>>>>>>> f3c696fa
	}
	// If no pivot block was returned, the head is below the min full block
	// threshold (i.e. new chain). In that case we won't really snap sync
	// anyway, but still need a valid pivot block to avoid some code hitting
	// nil panics on access.
	if mode == SnapSync && pivot == nil {
		pivot = d.blockchain.CurrentBlock()
	}

<<<<<<< HEAD
	// If the remote peer is lagging behind, no need to sync with it, drop the peer.
	remoteHeight := remoteHeader.Number.Uint64()
	var localHeight uint64
	switch mode {
	case FullSync:
		localHeight = d.blockchain.CurrentBlock().Number.Uint64()
	case SnapSync:
		localHeight = d.blockchain.CurrentSnapBlock().Number.Uint64()
	default:
		localHeight = d.lightchain.CurrentHeader().Number.Uint64()
	}

	origin, err := d.findAncestor(p, localHeight, remoteHeader)
	if err != nil {
		return err
	}

	if localHeight >= remoteHeight {
		// if remoteHeader does not exist in local chain, will move on to insert it as a side chain.
		if d.blockchain.GetBlockByHash(remoteHeader.Hash()) != nil ||
			(mode == LightSync && d.blockchain.GetHeaderByHash(remoteHeader.Hash()) != nil) {
			p.log.Warn("syncWithPeer", "local", localHeight, "remote", remoteHeight, "mode", mode, "err", errLaggingPeer)
			p.peer.MarkLagging()
			return errLaggingPeer
		}
=======
	// In beacon mode, use the skeleton chain for the ancestor lookup
	origin, err := d.findBeaconAncestor()
	if err != nil {
		return err
>>>>>>> f3c696fa
	}
	d.syncStatsLock.Lock()
	if d.syncStatsChainHeight <= origin || d.syncStatsChainOrigin > origin {
		d.syncStatsChainOrigin = origin
	}
	d.syncStatsChainHeight = remoteHeight
	d.syncStatsLock.Unlock()

	// Ensure our origin point is below any snap sync pivot point
	if mode == SnapSync {
		if remoteHeight <= uint64(fsMinFullBlocks) {
			origin = 0
		} else {
			pivotNumber := pivot.Number.Uint64()
			if pivotNumber <= origin {
				origin = pivotNumber - 1
			}
			// Write out the pivot into the database so a rollback beyond it will
			// reenable snap sync
			rawdb.WriteLastPivotNumber(d.stateDB, pivotNumber)
		}
	}
	d.committed.Store(true)
	if mode == SnapSync && pivot.Number.Uint64() != 0 {
		d.committed.Store(false)
	}
	if mode == SnapSync {
		// Set the ancient data limitation. If we are running snap sync, all block
		// data older than ancientLimit will be written to the ancient store. More
		// recent data will be written to the active database and will wait for the
		// freezer to migrate.
		//
		// If the network is post-merge, use either the last announced finalized
		// block as the ancient limit, or if we haven't yet received one, the head-
		// a max fork ancestry limit. One quirky case if we've already passed the
		// finalized block, in which case the skeleton.Bounds will return nil and
		// we'll revert to head - 90K. That's fine, we're finishing sync anyway.
		//
		// For non-merged networks, if there is a checkpoint available, then calculate
		// the ancientLimit through that. Otherwise calculate the ancient limit through
		// the advertised height of the remote peer. This most is mostly a fallback for
		// legacy networks, but should eventually be dropped. TODO(karalabe).
<<<<<<< HEAD

		// Legacy sync, use the best announcement we have from the remote peer.
		// TODO(karalabe): Drop this pathway.
		if remoteHeight > FullMaxForkAncestry+1 {
			d.ancientLimit = remoteHeight - FullMaxForkAncestry - 1
=======
		//
		// Beacon sync, use the latest finalized block as the ancient limit
		// or a reasonable height if no finalized block is yet announced.
		if final != nil {
			d.ancientLimit = final.Number.Uint64()
		} else if height > fullMaxForkAncestry+1 {
			d.ancientLimit = height - fullMaxForkAncestry - 1
>>>>>>> f3c696fa
		} else {
			d.ancientLimit = 0
		}
		frozen, _ := d.stateDB.BlockStore().Ancients() // Ignore the error here since light client can also hit here.
		itemAmountInAncient, _ := d.stateDB.BlockStore().ItemAmountInAncient()
		// If a part of blockchain data has already been written into active store,
		// disable the ancient style insertion explicitly.
		if origin >= frozen && itemAmountInAncient != 0 {
			d.ancientLimit = 0
			log.Info("Disabling direct-ancient mode", "origin", origin, "ancient", frozen-1)
		} else if d.ancientLimit > 0 {
			log.Debug("Enabling direct-ancient mode", "ancient", d.ancientLimit)
		}
		// Rewind the ancient store and blockchain if reorg happens.
		if origin+1 < frozen {
			if err := d.blockchain.SetHead(origin); err != nil {
				return err
			}
			log.Info("Truncated excess ancient chain segment", "oldhead", frozen-1, "newhead", origin)
		}
	}
	// Initiate the sync using a concurrent header and content retrieval algorithm
	d.queue.Prepare(origin+1, mode)
<<<<<<< HEAD
	if d.syncInitHook != nil {
		d.syncInitHook(origin, remoteHeight)
	}

	fetchers := []func() error{
		func() error { return d.fetchHeaders(p, origin+1, remoteHeader.Number.Uint64()) }, // Headers are always retrieved
		func() error { return d.fetchBodies(origin+1, beaconMode) },                       // Bodies are retrieved during normal and snap sync
		func() error { return d.fetchReceipts(origin+1, beaconMode) },                     // Receipts are retrieved during snap sync
		func() error { return d.processHeaders(origin+1, td, ttd, beaconMode) },
=======

	// In beacon mode, headers are served by the skeleton syncer
	fetchers := []func() error{
		func() error { return d.fetchHeaders(origin + 1) },  // Headers are always retrieved
		func() error { return d.fetchBodies(origin + 1) },   // Bodies are retrieved during normal and snap sync
		func() error { return d.fetchReceipts(origin + 1) }, // Receipts are retrieved during snap sync
		func() error { return d.processHeaders(origin + 1) },
>>>>>>> f3c696fa
	}
	if mode == SnapSync {
		d.pivotLock.Lock()
		d.pivotHeader = pivot
		d.pivotLock.Unlock()

		fetchers = append(fetchers, func() error { return d.processSnapSyncContent() })
	} else if mode == FullSync {
		fetchers = append(fetchers, func() error { return d.processFullSyncContent() })
	}
	// update the chasing head
	d.blockchain.UpdateChasingHead(remoteHeader)
	return d.spawnSync(fetchers)
}

// spawnSync runs d.process and all given fetcher functions to completion in
// separate goroutines, returning the first error that appears.
func (d *Downloader) spawnSync(fetchers []func() error) error {
	errc := make(chan error, len(fetchers))
	d.cancelWg.Add(len(fetchers))
	for _, fn := range fetchers {
		fn := fn
		go func() { defer d.cancelWg.Done(); errc <- fn() }()
	}
	// Wait for the first error, then terminate the others.
	var err error
	for i := 0; i < len(fetchers); i++ {
		if i == len(fetchers)-1 {
			// Close the queue when all fetchers have exited.
			// This will cause the block processor to end when
			// it has processed the queue.
			d.queue.Close()
		}
		if got := <-errc; got != nil {
			err = got
			if got != errCanceled {
				break // receive a meaningful error, bubble it up
			}
		}
	}
	d.queue.Close()
	d.Cancel()
	return err
}

// cancel aborts all of the operations and resets the queue. However, cancel does
// not wait for the running download goroutines to finish. This method should be
// used when cancelling the downloads from inside the downloader.
func (d *Downloader) cancel() {
	// Close the current cancel channel
	d.cancelLock.Lock()
	defer d.cancelLock.Unlock()

	if d.cancelCh != nil {
		select {
		case <-d.cancelCh:
			// Channel was already closed
		default:
			close(d.cancelCh)
		}
	}
}

// Cancel aborts all of the operations and waits for all download goroutines to
// finish before returning.
func (d *Downloader) Cancel() {
	d.cancel()
	d.cancelWg.Wait()
}

// Terminate interrupts the downloader, canceling all pending operations.
// The downloader cannot be reused after calling Terminate.
func (d *Downloader) Terminate() {
	// Close the termination channel (make sure double close is allowed)
	d.quitLock.Lock()
	select {
	case <-d.quitCh:
	default:
		close(d.quitCh)
	}
	d.quitLock.Unlock()

	// Cancel any pending download requests
	d.Cancel()
}

<<<<<<< HEAD
// fetchHead retrieves the head header and prior pivot block (if available) from
// a remote peer.
func (d *Downloader) fetchHead(p *peerConnection) (head *types.Header, pivot *types.Header, err error) {
	p.log.Debug("Retrieving remote chain head")
	mode := d.getMode()

	// Request the advertised remote head block and wait for the response
	latest, _ := p.peer.Head()
	fetch := 1
	if mode == SnapSync {
		fetch = 2 // head + pivot headers
	}
	headers, hashes, err := d.fetchHeadersByHash(p, latest, fetch, fsMinFullBlocks-1, true)
	if err != nil {
		return nil, nil, err
	}
	// Make sure the peer gave us at least one and at most the requested headers
	if len(headers) == 0 || len(headers) > fetch {
		return nil, nil, fmt.Errorf("%w: returned headers %d != requested %d", errBadPeer, len(headers), fetch)
	}
	// The first header needs to be the head, validate against the request. If
	// only 1 header was returned, make sure there's no pivot or there was not
	// one requested.
	head = headers[0]
	if len(headers) == 1 {
		if mode == SnapSync && head.Number.Uint64() > uint64(fsMinFullBlocks) {
			return nil, nil, fmt.Errorf("%w: no pivot included along head header", errBadPeer)
		}
		p.log.Debug("Remote head identified, no pivot", "number", head.Number, "hash", hashes[0])
		return head, nil, nil
	}
	// At this point we have 2 headers in total and the first is the
	// validated head of the chain. Check the pivot number and return,
	pivot = headers[1]
	if pivot.Number.Uint64() != head.Number.Uint64()-uint64(fsMinFullBlocks) {
		return nil, nil, fmt.Errorf("%w: remote pivot %d != requested %d", errInvalidChain, pivot.Number, head.Number.Uint64()-uint64(fsMinFullBlocks))
	}
	return head, pivot, nil
}

// calculateRequestSpan calculates what headers to request from a peer when trying to determine the
// common ancestor.
// It returns parameters to be used for peer.RequestHeadersByNumber:
//
//	from  - starting block number
//	count - number of headers to request
//	skip  - number of headers to skip
//
// and also returns 'max', the last block which is expected to be returned by the remote peers,
// given the (from,count,skip)
func calculateRequestSpan(remoteHeight, localHeight uint64) (int64, int, int, uint64) {
	var (
		from     int
		count    int
		MaxCount = MaxHeaderFetch / 16
	)
	// requestHead is the highest block that we will ask for. If requestHead is not offset,
	// the highest block that we will get is 16 blocks back from head, which means we
	// will fetch 14 or 15 blocks unnecessarily in the case the height difference
	// between us and the peer is 1-2 blocks, which is most common
	requestHead := int(remoteHeight) - 1
	if requestHead < 0 {
		requestHead = 0
	}
	// requestBottom is the lowest block we want included in the query
	// Ideally, we want to include the one just below our own head
	requestBottom := int(localHeight - 1)
	if requestBottom < 0 {
		requestBottom = 0
	}
	totalSpan := requestHead - requestBottom
	span := 1 + totalSpan/MaxCount
	if span < 2 {
		span = 2
	}
	if span > 16 {
		span = 16
	}

	count = 1 + totalSpan/span
	if count > MaxCount {
		count = MaxCount
	}
	if count < 2 {
		count = 2
	}
	from = requestHead - (count-1)*span
	if from < 0 {
		from = 0
	}
	max := from + (count-1)*span
	return int64(from), count, span - 1, uint64(max)
}

// findAncestor tries to locate the common ancestor link of the local chain and
// a remote peers blockchain. In the general case when our node was in sync and
// on the correct chain, checking the top N links should already get us a match.
// In the rare scenario when we ended up on a long reorganisation (i.e. none of
// the head links match), we do a binary search to find the common ancestor.
func (d *Downloader) findAncestor(p *peerConnection, localHeight uint64, remoteHeader *types.Header) (uint64, error) {
	// Figure out the valid ancestor range to prevent rewrite attacks
	var (
		floor        = int64(-1)
		remoteHeight = remoteHeader.Number.Uint64()
	)
	mode := d.getMode()
	/*
		switch mode {
		case FullSync:
			localHeight = d.blockchain.CurrentBlock().Number.Uint64()
		case SnapSync:
			localHeight = d.blockchain.CurrentSnapBlock().Number.Uint64()
		default:
			localHeight = d.lightchain.CurrentHeader().Number.Uint64()
		}
	*/
	p.log.Debug("Looking for common ancestor", "local", localHeight, "remote", remoteHeight)

	// Recap floor value for binary search
	maxForkAncestry := FullMaxForkAncestry
	if d.getMode() == LightSync {
		maxForkAncestry = lightMaxForkAncestry
	}
	if localHeight >= maxForkAncestry {
		// We're above the max reorg threshold, find the earliest fork point
		floor = int64(localHeight - maxForkAncestry)
	}
	// if we have pruned too much history, reset the floor
	if tail, err := d.blockchain.AncientTail(); err == nil && tail > uint64(floor) {
		floor = int64(tail)
	}

	// If we're doing a light sync, ensure the floor doesn't go below the CHT, as
	// all headers before that point will be missing.
	if mode == LightSync {
		// If we don't know the current CHT position, find it
		if d.genesis == 0 {
			header := d.lightchain.CurrentHeader()
			for header != nil {
				d.genesis = header.Number.Uint64()
				if floor >= int64(d.genesis)-1 {
					break
				}
				header = d.lightchain.GetHeaderByHash(header.ParentHash)
			}
		}
		// We already know the "genesis" block number, cap floor to that
		if floor < int64(d.genesis)-1 {
			floor = int64(d.genesis) - 1
		}
	}

	ancestor, err := d.findAncestorSpanSearch(p, mode, remoteHeight, localHeight, floor)
	if err == nil {
		return ancestor, nil
	}
	// The returned error was not nil.
	// If the error returned does not reflect that a common ancestor was not found, return it.
	// If the error reflects that a common ancestor was not found, continue to binary search,
	// where the error value will be reassigned.
	if !errors.Is(err, errNoAncestorFound) {
		return 0, err
	}

	ancestor, err = d.findAncestorBinarySearch(p, mode, remoteHeight, floor)
	if err != nil {
		return 0, err
	}
	return ancestor, nil
}

func (d *Downloader) findAncestorSpanSearch(p *peerConnection, mode SyncMode, remoteHeight, localHeight uint64, floor int64) (uint64, error) {
	from, count, skip, max := calculateRequestSpan(remoteHeight, localHeight)

	p.log.Trace("Span searching for common ancestor", "count", count, "from", from, "skip", skip)
	headers, hashes, err := d.fetchHeadersByNumber(p, uint64(from), count, skip, false)
	if err != nil {
		return 0, err
	}
	// Wait for the remote response to the head fetch
	number, hash := uint64(0), common.Hash{}

	// Make sure the peer actually gave something valid
	if len(headers) == 0 {
		p.log.Warn("Empty head header set")
		return 0, errEmptyHeaderSet
	}
	// Make sure the peer's reply conforms to the request
	for i, header := range headers {
		expectNumber := from + int64(i)*int64(skip+1)
		if number := header.Number.Int64(); number != expectNumber {
			p.log.Warn("Head headers broke chain ordering", "index", i, "requested", expectNumber, "received", number)
			return 0, fmt.Errorf("%w: %v", errInvalidChain, errors.New("head headers broke chain ordering"))
		}
	}
	// Check if a common ancestor was found
	for i := len(headers) - 1; i >= 0; i-- {
		// Skip any headers that underflow/overflow our requested set
		if headers[i].Number.Int64() < from || headers[i].Number.Uint64() > max {
			continue
		}
		// Otherwise check if we already know the header or not
		h := hashes[i]
		n := headers[i].Number.Uint64()

		var known bool
		switch mode {
		case FullSync:
			known = d.blockchain.HasBlock(h, n)
		case SnapSync:
			known = d.blockchain.HasFastBlock(h, n)
		default:
			known = d.lightchain.HasHeader(h, n)
		}
		if known {
			number, hash = n, h
			break
		}
	}
	// If the head fetch already found an ancestor, return
	if hash != (common.Hash{}) {
		if int64(number) <= floor {
			p.log.Warn("Ancestor below allowance", "number", number, "hash", hash, "allowance", floor)
			return 0, errInvalidAncestor
		}
		p.log.Debug("Found common ancestor", "number", number, "hash", hash)
		return number, nil
	}
	return 0, errNoAncestorFound
}

func (d *Downloader) findAncestorBinarySearch(p *peerConnection, mode SyncMode, remoteHeight uint64, floor int64) (uint64, error) {
	hash := common.Hash{}

	// Ancestor not found, we need to binary search over our chain
	start, end := uint64(0), remoteHeight
	if floor > 0 {
		start = uint64(floor)
	}
	p.log.Trace("Binary searching for common ancestor", "start", start, "end", end)

	for start+1 < end {
		// Split our chain interval in two, and request the hash to cross check
		check := (start + end) / 2

		headers, hashes, err := d.fetchHeadersByNumber(p, check, 1, 0, false)
		if err != nil {
			return 0, err
		}
		// Make sure the peer actually gave something valid
		if len(headers) != 1 {
			p.log.Warn("Multiple headers for single request", "headers", len(headers))
			return 0, fmt.Errorf("%w: multiple headers (%d) for single request", errBadPeer, len(headers))
		}
		// Modify the search interval based on the response
		h := hashes[0]
		n := headers[0].Number.Uint64()

		var known bool
		switch mode {
		case FullSync:
			known = d.blockchain.HasBlock(h, n)
		case SnapSync:
			known = d.blockchain.HasFastBlock(h, n)
		default:
			known = d.lightchain.HasHeader(h, n)
		}
		if !known {
			end = check
			continue
		}
		header := d.lightchain.GetHeaderByHash(h) // Independent of sync mode, header surely exists
		if header == nil {
			p.log.Error("header not found", "hash", h, "request", check)
			return 0, fmt.Errorf("%w: header no found (%s)", errBadPeer, h)
		}
		if header.Number.Uint64() != check {
			p.log.Warn("Received non requested header", "number", header.Number, "hash", header.Hash(), "request", check)
			return 0, fmt.Errorf("%w: non-requested header (%d)", errBadPeer, header.Number)
		}
		start = check
		hash = h
	}
	// Ensure valid ancestry and return
	if int64(start) <= floor {
		p.log.Warn("Ancestor below allowance", "number", start, "hash", hash, "allowance", floor)
		return 0, errInvalidAncestor
	}
	p.log.Debug("Found common ancestor", "number", start, "hash", hash)
	return start, nil
}

// fetchHeaders keeps retrieving headers concurrently from the number
// requested, until no more are returned, potentially throttling on the way. To
// facilitate concurrency but still protect against malicious nodes sending bad
// headers, we construct a header chain skeleton using the "origin" peer we are
// syncing with, and fill in the missing headers using anyone else. Headers from
// other peers are only accepted if they map cleanly to the skeleton. If no one
// can fill in the skeleton - not even the origin peer - it's assumed invalid and
// the origin is dropped.
func (d *Downloader) fetchHeaders(p *peerConnection, from uint64, head uint64) error {
	p.log.Debug("Directing header downloads", "origin", from)
	defer p.log.Debug("Header download terminated")

	// Start pulling the header chain skeleton until all is done
	var (
		skeleton = true  // Skeleton assembly phase or finishing up
		pivoting = false // Whether the next request is pivot verification
		ancestor = from
		mode     = d.getMode()
	)
	for {
		// Pull the next batch of headers, it either:
		//   - Pivot check to see if the chain moved too far
		//   - Skeleton retrieval to permit concurrent header fetches
		//   - Full header retrieval if we're near the chain head
		var (
			headers []*types.Header
			hashes  []common.Hash
			err     error
		)
		switch {
		case pivoting:
			d.pivotLock.RLock()
			pivot := d.pivotHeader.Number.Uint64()
			d.pivotLock.RUnlock()

			p.log.Trace("Fetching next pivot header", "number", pivot+uint64(fsMinFullBlocks))
			headers, hashes, err = d.fetchHeadersByNumber(p, pivot+uint64(fsMinFullBlocks), 2, fsMinFullBlocks-9, false) // move +64 when it's 2x64-8 deep

		case skeleton:
			p.log.Trace("Fetching skeleton headers", "count", MaxHeaderFetch, "from", from)
			headers, hashes, err = d.fetchHeadersByNumber(p, from+uint64(MaxHeaderFetch)-1, MaxSkeletonSize, MaxHeaderFetch-1, false)

		default:
			p.log.Trace("Fetching full headers", "count", MaxHeaderFetch, "from", from)
			headers, hashes, err = d.fetchHeadersByNumber(p, from, MaxHeaderFetch, 0, false)
		}
		switch err {
		case nil:
			// Headers retrieved, continue with processing

		case errCanceled:
			// Sync cancelled, no issue, propagate up
			return err

		default:
			// Header retrieval either timed out, or the peer failed in some strange way
			// (e.g. disconnect). Consider the master peer bad and drop
			d.dropPeer(p.id)

			// Finish the sync gracefully instead of dumping the gathered data though
			for _, ch := range []chan bool{d.queue.blockWakeCh, d.queue.receiptWakeCh} {
				select {
				case ch <- false:
				case <-d.cancelCh:
				}
			}
			select {
			case d.headerProcCh <- nil:
			case <-d.cancelCh:
			}
			return fmt.Errorf("%w: header request failed: %v", errBadPeer, err)
		}
		// If the pivot is being checked, move if it became stale and run the real retrieval
		var pivot uint64

		d.pivotLock.RLock()
		if d.pivotHeader != nil {
			pivot = d.pivotHeader.Number.Uint64()
		}
		d.pivotLock.RUnlock()

		if pivoting {
			if len(headers) == 2 {
				if have, want := headers[0].Number.Uint64(), pivot+uint64(fsMinFullBlocks); have != want {
					log.Warn("Peer sent invalid next pivot", "have", have, "want", want)
					return fmt.Errorf("%w: next pivot number %d != requested %d", errInvalidChain, have, want)
				}
				if have, want := headers[1].Number.Uint64(), pivot+2*uint64(fsMinFullBlocks)-8; have != want {
					log.Warn("Peer sent invalid pivot confirmer", "have", have, "want", want)
					return fmt.Errorf("%w: next pivot confirmer number %d != requested %d", errInvalidChain, have, want)
				}
				log.Warn("Pivot seemingly stale, moving", "old", pivot, "new", headers[0].Number)
				pivot = headers[0].Number.Uint64()

				d.pivotLock.Lock()
				d.pivotHeader = headers[0]
				d.pivotLock.Unlock()

				// Write out the pivot into the database so a rollback beyond
				// it will reenable snap sync and update the state root that
				// the state syncer will be downloading.
				rawdb.WriteLastPivotNumber(d.stateDB, pivot)
			}
			// Disable the pivot check and fetch the next batch of headers
			pivoting = false
			continue
		}
		// If the skeleton's finished, pull any remaining head headers directly from the origin
		if skeleton && len(headers) == 0 {
			// A malicious node might withhold advertised headers indefinitely
			if from+uint64(MaxHeaderFetch)-1 <= head {
				p.log.Warn("Peer withheld skeleton headers", "advertised", head, "withheld", from+uint64(MaxHeaderFetch)-1)
				return fmt.Errorf("%w: withheld skeleton headers: advertised %d, withheld #%d", errStallingPeer, head, from+uint64(MaxHeaderFetch)-1)
			}
			p.log.Debug("No skeleton, fetching headers directly")
			skeleton = false
			continue
		}
		// If no more headers are inbound, notify the content fetchers and return
		if len(headers) == 0 {
			// Don't abort header fetches while the pivot is downloading
			if !d.committed.Load() && pivot <= from {
				p.log.Debug("No headers, waiting for pivot commit")
				select {
				case <-time.After(fsHeaderContCheck):
					continue
				case <-d.cancelCh:
					return errCanceled
				}
			}
			// Pivot done (or not in snap sync) and no more headers, terminate the process
			p.log.Debug("No more headers available")
			select {
			case d.headerProcCh <- nil:
				return nil
			case <-d.cancelCh:
				return errCanceled
			}
		}
		// If we received a skeleton batch, resolve internals concurrently
		var progressed bool
		if skeleton {
			filled, hashset, proced, err := d.fillHeaderSkeleton(from, headers)
			if err != nil {
				p.log.Debug("Skeleton chain invalid", "err", err)
				return fmt.Errorf("%w: %v", errInvalidChain, err)
			}
			headers = filled[proced:]
			hashes = hashset[proced:]

			progressed = proced > 0
			from += uint64(proced)
		} else {
			// A malicious node might withhold advertised headers indefinitely
			if n := len(headers); n < MaxHeaderFetch && headers[n-1].Number.Uint64() < head {
				p.log.Warn("Peer withheld headers", "advertised", head, "delivered", headers[n-1].Number.Uint64())
				return fmt.Errorf("%w: withheld headers: advertised %d, delivered %d", errStallingPeer, head, headers[n-1].Number.Uint64())
			}
			// If we're closing in on the chain head, but haven't yet reached it, delay
			// the last few headers so mini reorgs on the head don't cause invalid hash
			// chain errors.
			if n := len(headers); n > 0 {
				// Retrieve the current head we're at
				var head uint64
				if mode == LightSync {
					head = d.lightchain.CurrentHeader().Number.Uint64()
				} else {
					head = d.blockchain.CurrentSnapBlock().Number.Uint64()
					if full := d.blockchain.CurrentBlock().Number.Uint64(); head < full {
						head = full
					}
				}
				// If the head is below the common ancestor, we're actually deduplicating
				// already existing chain segments, so use the ancestor as the fake head.
				// Otherwise, we might end up delaying header deliveries pointlessly.
				if head < ancestor {
					head = ancestor
				}
				// If the head is way older than this batch, delay the last few headers
				if head+uint64(reorgProtThreshold) < headers[n-1].Number.Uint64() {
					delay := reorgProtHeaderDelay
					if delay > n {
						delay = n
					}
					headers = headers[:n-delay]
					hashes = hashes[:n-delay]
				}
			}
		}
		// If no headers have been delivered, or all of them have been delayed,
		// sleep a bit and retry. Take care with headers already consumed during
		// skeleton filling
		if len(headers) == 0 && !progressed {
			p.log.Trace("All headers delayed, waiting")
			select {
			case <-time.After(fsHeaderContCheck):
				continue
			case <-d.cancelCh:
				return errCanceled
			}
		}
		// Insert any remaining new headers and fetch the next batch
		if len(headers) > 0 {
			p.log.Trace("Scheduling new headers", "count", len(headers), "from", from)
			select {
			case d.headerProcCh <- &headerTask{
				headers: headers,
				hashes:  hashes,
			}:
			case <-d.cancelCh:
				return errCanceled
			}
			from += uint64(len(headers))
		}
		// If we're still skeleton filling snap sync, check pivot staleness
		// before continuing to the next skeleton filling
		if skeleton && pivot > 0 {
			pivoting = true
		}
	}
}

// fillHeaderSkeleton concurrently retrieves headers from all our available peers
// and maps them to the provided skeleton header chain.
//
// Any partial results from the beginning of the skeleton is (if possible) forwarded
// immediately to the header processor to keep the rest of the pipeline full even
// in the case of header stalls.
//
// The method returns the entire filled skeleton and also the number of headers
// already forwarded for processing.
func (d *Downloader) fillHeaderSkeleton(from uint64, skeleton []*types.Header) ([]*types.Header, []common.Hash, int, error) {
	log.Debug("Filling up skeleton", "from", from)
	d.queue.ScheduleSkeleton(from, skeleton)

	err := d.concurrentFetch((*headerQueue)(d), false)
	if err != nil {
		log.Debug("Skeleton fill failed", "err", err)
	}
	filled, hashes, proced := d.queue.RetrieveHeaders()
	if err == nil {
		log.Debug("Skeleton fill succeeded", "filled", len(filled), "processed", proced)
	}
	return filled, hashes, proced, err
}

=======
>>>>>>> f3c696fa
// fetchBodies iteratively downloads the scheduled block bodies, taking any
// available peers, reserving a chunk of blocks for each, waiting for delivery
// and also periodically checking for timeouts.
func (d *Downloader) fetchBodies(from uint64) error {
	log.Debug("Downloading block bodies", "origin", from)
	err := d.concurrentFetch((*bodyQueue)(d))

	log.Debug("Block body download terminated", "err", err)
	return err
}

// fetchReceipts iteratively downloads the scheduled block receipts, taking any
// available peers, reserving a chunk of receipts for each, waiting for delivery
// and also periodically checking for timeouts.
func (d *Downloader) fetchReceipts(from uint64) error {
	log.Debug("Downloading receipts", "origin", from)
	err := d.concurrentFetch((*receiptQueue)(d))

	log.Debug("Receipt download terminated", "err", err)
	return err
}

// processHeaders takes batches of retrieved headers from an input channel and
// keeps processing and scheduling them into the header chain and downloader's
// queue until the stream ends or a failure occurs.
func (d *Downloader) processHeaders(origin uint64) error {
	var (
		mode  = d.getMode()
		timer = time.NewTimer(time.Second)
	)
	defer timer.Stop()

	for {
		select {
		case <-d.cancelCh:
			return errCanceled

		case task := <-d.headerProcCh:
			// Terminate header processing if we synced up
			if task == nil || len(task.headers) == 0 {
				// Notify everyone that headers are fully processed
				for _, ch := range []chan bool{d.queue.blockWakeCh, d.queue.receiptWakeCh} {
					select {
					case ch <- false:
					case <-d.cancelCh:
					}
				}
				return nil
			}
			// Otherwise split the chunk of headers into batches and process them
			headers, hashes := task.headers, task.hashes

			for len(headers) > 0 {
				// Terminate if something failed in between processing chunks
				select {
				case <-d.cancelCh:
					return errCanceled
				default:
				}
				// Select the next chunk of headers to import
				limit := maxHeadersProcess
				if limit > len(headers) {
					limit = len(headers)
				}
				chunkHeaders := headers[:limit]
				chunkHashes := hashes[:limit]

				// In case of header only syncing, validate the chunk immediately
<<<<<<< HEAD
				if mode == SnapSync || mode == LightSync {
=======
				if mode == SnapSync {
					// Although the received headers might be all valid, a legacy
					// PoW/PoA sync must not accept post-merge headers. Make sure
					// that any transition is rejected at this point.
>>>>>>> f3c696fa
					if len(chunkHeaders) > 0 {
						if n, err := d.blockchain.InsertHeaderChain(chunkHeaders); err != nil {
							log.Warn("Invalid header encountered", "number", chunkHeaders[n].Number, "hash", chunkHashes[n], "parent", chunkHeaders[n].ParentHash, "err", err)
							return fmt.Errorf("%w: %v", errInvalidChain, err)
						}
					}
				}
				// If we've reached the allowed number of pending headers, stall a bit
				for d.queue.PendingBodies() >= maxQueuedHeaders || d.queue.PendingReceipts() >= maxQueuedHeaders {
					timer.Reset(time.Second)
					select {
					case <-d.cancelCh:
						return errCanceled
					case <-timer.C:
					}
				}
				// Otherwise insert the headers for content retrieval
				inserts := d.queue.Schedule(chunkHeaders, chunkHashes, origin)
				if len(inserts) != len(chunkHeaders) {
					return fmt.Errorf("%w: stale headers", errBadPeer)
				}

				headers = headers[limit:]
				hashes = hashes[limit:]
				origin += uint64(limit)
			}
			// Update the highest block number we know if a higher one is found.
			d.syncStatsLock.Lock()
			if d.syncStatsChainHeight < origin {
				d.syncStatsChainHeight = origin - 1
			}
			d.syncStatsLock.Unlock()

			// Signal the content downloaders of the availability of new tasks
			for _, ch := range []chan bool{d.queue.blockWakeCh, d.queue.receiptWakeCh} {
				select {
				case ch <- true:
				default:
				}
			}
		}
	}
}

// processFullSyncContent takes fetch results from the queue and imports them into the chain.
func (d *Downloader) processFullSyncContent() error {
	for {
		results := d.queue.Results(true)
		if len(results) == 0 {
			return nil
		}
		stop := make(chan struct{})
		if d.chainInsertHook != nil {
<<<<<<< HEAD
			d.chainInsertHook(results, stop)
=======
			d.chainInsertHook(results)
>>>>>>> f3c696fa
		}
		if err := d.importBlockResults(results); err != nil {
			close(stop)
			return err
		}
<<<<<<< HEAD
		close(stop)
=======
>>>>>>> f3c696fa
	}
}

func (d *Downloader) importBlockResults(results []*fetchResult) error {
	// Check for any early termination requests
	if len(results) == 0 {
		return nil
	}
	select {
	case <-d.quitCh:
		return errCancelContentProcessing
	default:
	}
	// Retrieve a batch of results to import
	first, last := results[0].Header, results[len(results)-1].Header
	log.Debug("Inserting downloaded chain", "items", len(results),
		"firstnum", first.Number, "firsthash", first.Hash(),
		"lastnum", last.Number, "lasthash", last.Hash(),
	)
	blocks := make([]*types.Block, len(results))
	for i, result := range results {
<<<<<<< HEAD
		blocks[i] = types.NewBlockWithHeader(result.Header).WithBody(result.Transactions, result.Uncles).WithWithdrawals(result.Withdrawals).WithSidecars(result.Sidecars)
=======
		blocks[i] = types.NewBlockWithHeader(result.Header).WithBody(result.body())
>>>>>>> f3c696fa
	}
	// Downloaded blocks are always regarded as trusted after the
	// transition. Because the downloaded chain is guided by the
	// consensus-layer.
	if index, err := d.blockchain.InsertChain(blocks); err != nil {
		if index < len(results) {
			log.Debug("Downloaded item processing failed", "number", results[index].Header.Number, "hash", results[index].Header.Hash(), "err", err)
		} else {
			// The InsertChain method in blockchain.go will sometimes return an out-of-bounds index,
			// when it needs to preprocess blocks to import a sidechain.
			// The importer will put together a new list of blocks to import, which is a superset
			// of the blocks delivered from the downloader, and the indexing will be off.
			log.Debug("Downloaded item processing failed on sidechain import", "index", index, "err", err)
		}
		if errors.Is(err, core.ErrAncestorHasNotBeenVerified) {
			return err
		}
		return fmt.Errorf("%w: %v", errInvalidChain, err)
	}
	return nil
}

// processSnapSyncContent takes fetch results from the queue and writes them to the
// database. It also controls the synchronisation of state nodes of the pivot block.
func (d *Downloader) processSnapSyncContent() error {
	// Start syncing state of the reported head block. This should get us most of
	// the state of the pivot block.
	d.pivotLock.RLock()
	sync := d.syncState(d.pivotHeader.Root)
	d.pivotLock.RUnlock()

	defer func() {
		// The `sync` object is replaced every time the pivot moves. We need to
		// defer close the very last active one, hence the lazy evaluation vs.
		// calling defer sync.Cancel() !!!
		sync.Cancel()
	}()

	closeOnErr := func(s *stateSync) {
		if err := s.Wait(); err != nil && err != errCancelStateFetch && err != errCanceled && err != snap.ErrCancelled {
			d.queue.Close() // wake up Results
		}
	}
	go closeOnErr(sync)

	// To cater for moving pivot points, track the pivot block and subsequently
	// accumulated download results separately.
	//
	// These will be nil up to the point where we reach the pivot, and will only
	// be set temporarily if the synced blocks are piling up, but the pivot is
	// still busy downloading. In that case, we need to occasionally check for
	// pivot moves, so need to unblock the loop. These fields will accumulate
	// the results in the meantime.
	//
	// Note, there's no issue with memory piling up since after 64 blocks the
	// pivot will forcefully move so these accumulators will be dropped.
	var (
		oldPivot *fetchResult   // Locked in pivot block, might change eventually
		oldTail  []*fetchResult // Downloaded content after the pivot
		timer    = time.NewTimer(time.Second)
	)
	defer timer.Stop()

	for {
		// Wait for the next batch of downloaded data to be available. If we have
		// not yet reached the pivot point, wait blockingly as there's no need to
		// spin-loop check for pivot moves. If we reached the pivot but have not
		// yet processed it, check for results async, so we might notice pivot
		// moves while state syncing. If the pivot was passed fully, block again
		// as there's no more reason to check for pivot moves at all.
		results := d.queue.Results(oldPivot == nil)
		if len(results) == 0 {
			// If pivot sync is done, stop
			if d.committed.Load() {
				d.reportSnapSyncProgress(true)
				return sync.Cancel()
			}
			// If sync failed, stop
			select {
			case <-d.cancelCh:
				sync.Cancel()
				return errCanceled
			default:
			}
		}
		if d.chainInsertHook != nil {
			d.chainInsertHook(results, nil)
		}
		d.reportSnapSyncProgress(false)

		// If we haven't downloaded the pivot block yet, check pivot staleness
		// notifications from the header downloader
		d.pivotLock.RLock()
		pivot := d.pivotHeader
		d.pivotLock.RUnlock()

		if oldPivot == nil { // no results piling up, we can move the pivot
			if !d.committed.Load() { // not yet passed the pivot, we can move the pivot
				if pivot.Root != sync.root { // pivot position changed, we can move the pivot
					sync.Cancel()
					sync = d.syncState(pivot.Root)

					go closeOnErr(sync)
				}
			}
		} else { // results already piled up, consume before handling pivot move
			results = append(append([]*fetchResult{oldPivot}, oldTail...), results...)
		}
		// Split around the pivot block and process the two sides via snap/full sync
		if !d.committed.Load() {
			latest := results[len(results)-1].Header
			// If the height is above the pivot block by 2 sets, it means the pivot
			// become stale in the network, and it was garbage collected, move to a
			// new pivot.
			//
			// Note, we have `reorgProtHeaderDelay` number of blocks withheld, Those
			// need to be taken into account, otherwise we're detecting the pivot move
			// late and will drop peers due to unavailable state!!!
			if height := latest.Number.Uint64(); height >= pivot.Number.Uint64()+2*uint64(fsMinFullBlocks)-uint64(reorgProtHeaderDelay) {
				log.Warn("Pivot became stale, moving", "old", pivot.Number.Uint64(), "new", height-uint64(fsMinFullBlocks)+uint64(reorgProtHeaderDelay))
				pivot = results[len(results)-1-fsMinFullBlocks+reorgProtHeaderDelay].Header // must exist as lower old pivot is uncommitted

				d.pivotLock.Lock()
				d.pivotHeader = pivot
				d.pivotLock.Unlock()

				// Write out the pivot into the database so a rollback beyond it will
				// reenable snap sync
				rawdb.WriteLastPivotNumber(d.stateDB, pivot.Number.Uint64())
			}
		}
		P, beforeP, afterP := splitAroundPivot(pivot.Number.Uint64(), results)
		if err := d.commitSnapSyncData(beforeP, sync); err != nil {
			return err
		}
		if P != nil {
			// If new pivot block found, cancel old state retrieval and restart
			if oldPivot != P {
				sync.Cancel()
				sync = d.syncState(P.Header.Root)

				go closeOnErr(sync)
				oldPivot = P
			}
			// Wait for completion, occasionally checking for pivot staleness
			timer.Reset(time.Second)
			select {
			case <-sync.done:
				if sync.err != nil {
					return sync.err
				}
				if err := d.commitPivotBlock(P); err != nil {
					return err
				}
				oldPivot = nil

			case <-timer.C:
				oldTail = afterP
				continue
			}
		}
		// Fast sync done, pivot commit done, full import
		if err := d.importBlockResults(afterP); err != nil {
			return err
		}
	}
}

func splitAroundPivot(pivot uint64, results []*fetchResult) (p *fetchResult, before, after []*fetchResult) {
	if len(results) == 0 {
		return nil, nil, nil
	}
	if lastNum := results[len(results)-1].Header.Number.Uint64(); lastNum < pivot {
		// the pivot is somewhere in the future
		return nil, results, nil
	}
	// This can also be optimized, but only happens very seldom
	for _, result := range results {
		num := result.Header.Number.Uint64()
		switch {
		case num < pivot:
			before = append(before, result)
		case num == pivot:
			p = result
		default:
			after = append(after, result)
		}
	}
	return p, before, after
}

func (d *Downloader) commitSnapSyncData(results []*fetchResult, stateSync *stateSync) error {
	// Check for any early termination requests
	if len(results) == 0 {
		return nil
	}
	select {
	case <-d.quitCh:
		return errCancelContentProcessing
	case <-stateSync.done:
		if err := stateSync.Wait(); err != nil {
			return err
		}
	default:
	}
	// Retrieve the batch of results to import
	first, last := results[0].Header, results[len(results)-1].Header
	log.Debug("Inserting snap-sync blocks", "items", len(results),
		"firstnum", first.Number, "firsthash", first.Hash(),
		"lastnumn", last.Number, "lasthash", last.Hash(),
	)
	blocks := make([]*types.Block, len(results))
	receipts := make([]types.Receipts, len(results))
	for i, result := range results {
<<<<<<< HEAD
		blocks[i] = types.NewBlockWithHeader(result.Header).WithBody(result.Transactions, result.Uncles).WithWithdrawals(result.Withdrawals).WithSidecars(result.Sidecars)
=======
		blocks[i] = types.NewBlockWithHeader(result.Header).WithBody(result.body())
>>>>>>> f3c696fa
		receipts[i] = result.Receipts
	}
	if index, err := d.blockchain.InsertReceiptChain(blocks, receipts, d.ancientLimit); err != nil {
		log.Debug("Downloaded item processing failed", "number", results[index].Header.Number, "hash", results[index].Header.Hash(), "err", err)
		return fmt.Errorf("%w: %v", errInvalidChain, err)
	}
	return nil
}

func (d *Downloader) commitPivotBlock(result *fetchResult) error {
<<<<<<< HEAD
	block := types.NewBlockWithHeader(result.Header).WithBody(result.Transactions, result.Uncles).WithWithdrawals(result.Withdrawals).WithSidecars(result.Sidecars)
=======
	block := types.NewBlockWithHeader(result.Header).WithBody(result.body())
>>>>>>> f3c696fa
	log.Debug("Committing snap sync pivot as new head", "number", block.Number(), "hash", block.Hash())

	// Commit the pivot block as the new head, will require full sync from here on
	if _, err := d.blockchain.InsertReceiptChain([]*types.Block{block}, []types.Receipts{result.Receipts}, d.ancientLimit); err != nil {
		return err
	}
	if err := d.blockchain.SnapSyncCommitHead(block.Hash()); err != nil {
		return err
	}
	d.committed.Store(true)
	return nil
}

// DeliverSnapPacket is invoked from a peer's message handler when it transmits a
// data packet for the local node to consume.
func (d *Downloader) DeliverSnapPacket(peer *snap.Peer, packet snap.Packet) error {
	switch packet := packet.(type) {
	case *snap.AccountRangePacket:
		hashes, accounts, err := packet.Unpack()
		if err != nil {
			return err
		}
		return d.SnapSyncer.OnAccounts(peer, packet.ID, hashes, accounts, packet.Proof)

	case *snap.StorageRangesPacket:
		hashset, slotset := packet.Unpack()
		return d.SnapSyncer.OnStorage(peer, packet.ID, hashset, slotset, packet.Proof)

	case *snap.ByteCodesPacket:
		return d.SnapSyncer.OnByteCodes(peer, packet.ID, packet.Codes)

	case *snap.TrieNodesPacket:
		return d.SnapSyncer.OnTrieNodes(peer, packet.ID, packet.Nodes)

	default:
		return fmt.Errorf("unexpected snap packet type: %T", packet)
	}
}

<<<<<<< HEAD
=======
// readHeaderRange returns a list of headers, using the given last header as the base,
// and going backwards towards genesis. This method assumes that the caller already has
// placed a reasonable cap on count.
func (d *Downloader) readHeaderRange(last *types.Header, count int) []*types.Header {
	var (
		current = last
		headers []*types.Header
	)
	for {
		parent := d.blockchain.GetHeaderByHash(current.ParentHash)
		if parent == nil {
			break // The chain is not continuous, or the chain is exhausted
		}
		headers = append(headers, parent)
		if len(headers) >= count {
			break
		}
		current = parent
	}
	return headers
}

>>>>>>> f3c696fa
// reportSnapSyncProgress calculates various status reports and provides it to the user.
func (d *Downloader) reportSnapSyncProgress(force bool) {
	// Initialize the sync start time if it's the first time we're reporting
	if d.syncStartTime.IsZero() {
		d.syncStartTime = time.Now().Add(-time.Millisecond) // -1ms offset to avoid division by zero
	}
	// Don't report all the events, just occasionally
	if !force && time.Since(d.syncLogTime) < 8*time.Second {
		return
	}
	// Don't report anything until we have a meaningful progress
	var (
		headerBytes, _  = d.stateDB.BlockStore().AncientSize(rawdb.ChainFreezerHeaderTable)
		bodyBytes, _    = d.stateDB.BlockStore().AncientSize(rawdb.ChainFreezerBodiesTable)
		receiptBytes, _ = d.stateDB.BlockStore().AncientSize(rawdb.ChainFreezerReceiptTable)
	)
	syncedBytes := common.StorageSize(headerBytes + bodyBytes + receiptBytes)
	if syncedBytes == 0 {
		return
	}
	var (
		header = d.blockchain.CurrentHeader()
		block  = d.blockchain.CurrentSnapBlock()
	)
	syncedBlocks := block.Number.Uint64() - d.syncStartBlock
	if syncedBlocks == 0 {
		return
	}
	// Retrieve the current chain head and calculate the ETA
	// We're going to cheat for non-merged networks, but that's fine
	latest := d.pivotHeader
	var (
		left = latest.Number.Uint64() - block.Number.Uint64()
		eta  = time.Since(d.syncStartTime) / time.Duration(syncedBlocks) * time.Duration(left)

		progress = fmt.Sprintf("%.2f%%", float64(block.Number.Uint64())*100/float64(latest.Number.Uint64()))
		headers  = fmt.Sprintf("%v@%v", log.FormatLogfmtUint64(header.Number.Uint64()), common.StorageSize(headerBytes).TerminalString())
		bodies   = fmt.Sprintf("%v@%v", log.FormatLogfmtUint64(block.Number.Uint64()), common.StorageSize(bodyBytes).TerminalString())
		receipts = fmt.Sprintf("%v@%v", log.FormatLogfmtUint64(block.Number.Uint64()), common.StorageSize(receiptBytes).TerminalString())
	)
	log.Info("Syncing: chain download in progress", "synced", progress, "chain", syncedBytes, "headers", headers, "bodies", bodies, "receipts", receipts, "eta", common.PrettyDuration(eta))
	d.syncLogTime = time.Now()
}<|MERGE_RESOLUTION|>--- conflicted
+++ resolved
@@ -40,30 +40,20 @@
 )
 
 var (
-<<<<<<< HEAD
-	MaxBlockFetch   = 128 // Amount of blocks to be fetched per retrieval request
-	MaxHeaderFetch  = 192 // Amount of block headers to be fetched per retrieval request
-	MaxSkeletonSize = 128 // Number of header fetches to need for a skeleton assembly
-	MaxReceiptFetch = 256 // Amount of transaction receipts to allow fetching per request
-	MaxStateFetch   = 384 // Amount of node state values to allow fetching per request
-
-	maxQueuedHeaders            = 32 * 1024                         // [eth/62] Maximum number of headers to queue for import (DOS protection)
-	maxHeadersProcess           = 2048                              // Number of header download results to import at once into the chain
-	maxResultsProcess           = 2048                              // Number of content download results to import at once into the chain
-	FullMaxForkAncestry  uint64 = params.FullImmutabilityThreshold  // Maximum chain reorganisation (locally redeclared so tests can reduce it)
-	lightMaxForkAncestry uint64 = params.LightImmutabilityThreshold // Maximum chain reorganisation (locally redeclared so tests can reduce it)
-=======
 	MaxBlockFetch   = 128 // Number of blocks to be fetched per retrieval request
 	MaxHeaderFetch  = 192 // Number of block headers to be fetched per retrieval request
+	MaxSkeletonSize = 128 // Number of header fetches needed for a skeleton assembly
 	MaxReceiptFetch = 256 // Number of transaction receipts to allow fetching per request
-
-	maxQueuedHeaders           = 32 * 1024                        // [eth/62] Maximum number of headers to queue for import (DOS protection)
-	maxHeadersProcess          = 2048                             // Number of header download results to import at once into the chain
-	maxResultsProcess          = 2048                             // Number of content download results to import at once into the chain
-	fullMaxForkAncestry uint64 = params.FullImmutabilityThreshold // Maximum chain reorganisation (locally redeclared so tests can reduce it)
->>>>>>> f3c696fa
-
-	reorgProtHeaderDelay = 2 // Number of headers to delay delivering to cover mini reorgs
+	MaxStateFetch   = 384 // Number of node state values to allow fetching per request
+
+	maxQueuedHeaders            = 32 * 1024                        // [eth/62] Maximum number of headers to queue for import (DOS protection)
+	maxHeadersProcess           = 2048                             // Number of header download results to import at once into the chain
+	maxResultsProcess           = 2048                             // Number of content download results to import at once into the chain
+	FullMaxForkAncestry  uint64 = params.FullImmutabilityThreshold // Maximum chain reorganisation (locally redeclared so tests can reduce it)
+	lightMaxForkAncestry uint64 = 30000                            // Maximum chain reorganisation (locally redeclared so tests can reduce it)
+
+	reorgProtThreshold   = 48 // Threshold number of recent blocks to disable mini reorg protection
+	reorgProtHeaderDelay = 2  // Number of headers to delay delivering to cover mini reorgs
 
 	fsHeaderSafetyNet = 2048            // Number of headers to discard in case a chain violation is detected
 	fsHeaderContCheck = 3 * time.Second // Time interval to check for header continuations during state download
@@ -71,7 +61,6 @@
 )
 
 var (
-<<<<<<< HEAD
 	errBusy                    = errors.New("busy")
 	errUnknownPeer             = errors.New("peer is unknown or unhealthy")
 	errLaggingPeer             = errors.New("peer is lagging")
@@ -79,24 +68,18 @@
 	errStallingPeer            = errors.New("peer is stalling")
 	errUnsyncedPeer            = errors.New("unsynced peer")
 	errNoPeers                 = errors.New("no peers to keep download active")
-=======
-	errBusy    = errors.New("busy")
-	errBadPeer = errors.New("action from bad peer ignored")
-
->>>>>>> f3c696fa
 	errTimeout                 = errors.New("timeout")
+	errEmptyHeaderSet          = errors.New("empty header set by peer")
+	errPeersUnavailable        = errors.New("no peers available or all tried for download")
+	errInvalidAncestor         = errors.New("retrieved ancestor is invalid")
 	errInvalidChain            = errors.New("retrieved hash chain is invalid")
 	errInvalidBody             = errors.New("retrieved block body is invalid")
 	errInvalidReceipt          = errors.New("retrieved receipt is invalid")
 	errCancelStateFetch        = errors.New("state data download canceled (requested)")
 	errCancelContentProcessing = errors.New("content processing canceled (requested)")
 	errCanceled                = errors.New("syncing canceled (requested)")
-<<<<<<< HEAD
 	errTooOld                  = errors.New("peer's protocol version too old")
 	errNoAncestorFound         = errors.New("no common ancestor found")
-=======
-	errNoPivotHeader           = errors.New("pivot header is not found")
->>>>>>> f3c696fa
 )
 
 // peerDropFn is a callback type for dropping a peer detected as malicious.
@@ -113,8 +96,9 @@
 	mode atomic.Uint32  // Synchronisation mode defining the strategy used (per sync cycle), use d.getMode() to get the SyncMode
 	mux  *event.TypeMux // Event multiplexer to announce sync operation events
 
-	queue *queue   // Scheduler for selecting the hashes to download
-	peers *peerSet // Set of active peers from which download can proceed
+	genesis uint64   // Genesis block number to limit sync to (e.g. light client CHT)
+	queue   *queue   // Scheduler for selecting the hashes to download
+	peers   *peerSet // Set of active peers from which download can proceed
 
 	stateDB ethdb.Database // Database to state sync into (and deduplicate via)
 
@@ -123,16 +107,18 @@
 	syncStatsChainHeight uint64       // Highest block number known when syncing started
 	syncStatsLock        sync.RWMutex // Lock protecting the sync stats fields
 
+	lightchain LightChain
 	blockchain BlockChain
 
 	// Callbacks
 	dropPeer peerDropFn // Drops a peer for misbehaving
 
 	// Status
-	synchronising atomic.Bool
-	notified      atomic.Bool
-	committed     atomic.Bool
-	ancientLimit  uint64 // The maximum block number which can be regarded as ancient data.
+	synchroniseMock func(id string, hash common.Hash) error // Replacement for synchronise during testing
+	synchronising   atomic.Bool
+	notified        atomic.Bool
+	committed       atomic.Bool
+	ancientLimit    uint64 // The maximum block number which can be regarded as ancient data.
 
 	// Channels
 	headerProcCh chan *headerTask // Channel to feed the header processor new tasks
@@ -145,6 +131,7 @@
 	stateSyncStart chan *stateSync
 
 	// Cancellation and termination
+	cancelPeer string         // Identifier of the peer currently being used as the master (cancel on drop)
 	cancelCh   chan struct{}  // Channel to cancel mid-flight syncs
 	cancelLock sync.RWMutex   // Lock to protect the cancel channel and peer in delivers
 	cancelWg   sync.WaitGroup // Make sure all fetcher goroutines have exited.
@@ -153,16 +140,10 @@
 	quitLock sync.Mutex    // Lock to prevent double closes
 
 	// Testing hooks
-<<<<<<< HEAD
 	syncInitHook     func(uint64, uint64)                // Method to call upon initiating a new sync run
 	bodyFetchHook    func([]*types.Header)               // Method to call upon starting a block body fetch
 	receiptFetchHook func([]*types.Header)               // Method to call upon starting a receipt fetch
 	chainInsertHook  func([]*fetchResult, chan struct{}) // Method to call upon inserting a chain of blocks (possibly in multiple invocations)
-=======
-	bodyFetchHook    func([]*types.Header) // Method to call upon starting a block body fetch
-	receiptFetchHook func([]*types.Header) // Method to call upon starting a receipt fetch
-	chainInsertHook  func([]*fetchResult)  // Method to call upon inserting a chain of blocks (possibly in multiple invocations)
->>>>>>> f3c696fa
 
 	// Progress reporting metrics
 	syncStartBlock uint64    // Head snap block when Geth was started
@@ -170,25 +151,30 @@
 	syncLogTime    time.Time // Time instance when status was last reported
 }
 
+// LightChain encapsulates functions required to synchronise a light chain.
+type LightChain interface {
+	// HasHeader verifies a header's presence in the local chain.
+	HasHeader(common.Hash, uint64) bool
+
+	// GetHeaderByHash retrieves a header from the local chain.
+	GetHeaderByHash(common.Hash) *types.Header
+
+	// CurrentHeader retrieves the head header from the local chain.
+	CurrentHeader() *types.Header
+
+	// GetTd returns the total difficulty of a local block.
+	GetTd(common.Hash, uint64) *big.Int
+
+	// InsertHeaderChain inserts a batch of headers into the local chain.
+	InsertHeaderChain([]*types.Header) (int, error)
+
+	// SetHead rewinds the local chain to a new head.
+	SetHead(uint64) error
+}
+
 // BlockChain encapsulates functions required to sync a (full or snap) blockchain.
 type BlockChain interface {
-	// HasHeader verifies a header's presence in the local chain.
-	HasHeader(common.Hash, uint64) bool
-
-	// GetHeaderByHash retrieves a header from the local chain.
-	GetHeaderByHash(common.Hash) *types.Header
-
-	// CurrentHeader retrieves the head header from the local chain.
-	CurrentHeader() *types.Header
-
-	// GetTd returns the total difficulty of a local block.
-	GetTd(common.Hash, uint64) *big.Int
-
-	// InsertHeaderChain inserts a batch of headers into the local chain.
-	InsertHeaderChain([]*types.Header) (int, error)
-
-	// SetHead rewinds the local chain to a new head.
-	SetHead(uint64) error
+	LightChain
 
 	// HasBlock verifies a block's presence in the local chain.
 	HasBlock(common.Hash, uint64) bool
@@ -231,20 +217,17 @@
 type DownloadOption func(downloader *Downloader) *Downloader
 
 // New creates a new downloader to fetch hashes and blocks from remote peers.
-<<<<<<< HEAD
 func New(stateDb ethdb.Database, mux *event.TypeMux, chain BlockChain, lightchain LightChain, dropPeer peerDropFn, _ func()) *Downloader {
 	if lightchain == nil {
 		lightchain = chain
 	}
-=======
-func New(stateDb ethdb.Database, mux *event.TypeMux, chain BlockChain, dropPeer peerDropFn, success func()) *Downloader {
->>>>>>> f3c696fa
 	dl := &Downloader{
 		stateDB:        stateDb,
 		mux:            mux,
 		queue:          newQueue(blockCacheMaxItems, blockCacheInitialItems),
 		peers:          newPeerSet(),
 		blockchain:     chain,
+		lightchain:     lightchain,
 		dropPeer:       dropPeer,
 		headerProcCh:   make(chan *headerTask, 1),
 		quitCh:         make(chan struct{}),
@@ -271,13 +254,15 @@
 
 	current := uint64(0)
 	mode := d.getMode()
-	switch mode {
-	case FullSync:
+	switch {
+	case d.blockchain != nil && mode == FullSync:
 		current = d.blockchain.CurrentBlock().Number.Uint64()
-	case SnapSync:
+	case d.blockchain != nil && mode == SnapSync:
 		current = d.blockchain.CurrentSnapBlock().Number.Uint64()
+	case d.lightchain != nil:
+		current = d.lightchain.CurrentHeader().Number.Uint64()
 	default:
-		log.Error("Unknown downloader mode", "mode", mode)
+		log.Error("Unknown downloader chain/mode combo", "light", d.lightchain != nil, "full", d.blockchain != nil, "mode", mode)
 	}
 	progress, pending := d.SnapSyncer.Progress()
 
@@ -340,7 +325,6 @@
 	return nil
 }
 
-<<<<<<< HEAD
 // LegacySync tries to sync up our local blockchain with a remote peer, both
 // adding various sanity checks and wrapping it with various log entries.
 func (d *Downloader) LegacySync(id string, head common.Hash, name string, td *big.Int, ttd *big.Int, mode SyncMode) error {
@@ -367,12 +351,10 @@
 	return err
 }
 
-=======
->>>>>>> f3c696fa
 // synchronise will select the peer and use it for synchronising. If an empty string is given
 // it will use the best peer possible and synchronize if its TD is higher than our own. If any of the
 // checks fail an error will be returned. This method is synchronous
-func (d *Downloader) synchronise(mode SyncMode, beaconPing chan struct{}) error {
+func (d *Downloader) synchronise(id string, hash common.Hash, td, ttd *big.Int, mode SyncMode, beaconMode bool, beaconPing chan struct{}) error {
 	// The beacon header syncer is async. It will start this synchronization and
 	// will continue doing other tasks. However, if synchronization needs to be
 	// cancelled, the syncer needs to know if we reached the startup point (and
@@ -387,6 +369,10 @@
 			}
 		}()
 	}
+	// Mock out the synchronisation if testing
+	if d.synchroniseMock != nil {
+		return d.synchroniseMock(id, hash)
+	}
 	// Make sure only one goroutine is ever allowed past this point at once
 	if !d.synchronising.CompareAndSwap(false, true) {
 		return errBusy
@@ -434,6 +420,7 @@
 	// Create cancel channel for aborting mid-flight and mark the master peer
 	d.cancelLock.Lock()
 	d.cancelCh = make(chan struct{})
+	d.cancelPeer = id
 	d.cancelLock.Unlock()
 
 	defer d.Cancel() // No matter what, we can't leave the cancel channel open
@@ -441,71 +428,52 @@
 	// Atomically set the requested sync mode
 	d.mode.Store(uint32(mode))
 
+	// Retrieve the origin peer and initiate the downloading process
+	var p *peerConnection
+	if !beaconMode { // Beacon mode doesn't need a peer to sync from
+		p = d.peers.Peer(id)
+		if p == nil {
+			return errUnknownPeer
+		}
+	}
 	if beaconPing != nil {
 		close(beaconPing)
 	}
-	return d.syncToHead()
+	return d.syncWithPeer(p, hash, td, ttd, beaconMode)
 }
 
 func (d *Downloader) getMode() SyncMode {
 	return SyncMode(d.mode.Load())
 }
 
-// syncToHead starts a block synchronization based on the hash chain from
-// the specified head hash.
-func (d *Downloader) syncToHead() (err error) {
+// syncWithPeer starts a block synchronization based on the hash chain from the
+// specified peer and head hash.
+func (d *Downloader) syncWithPeer(p *peerConnection, hash common.Hash, td, ttd *big.Int, beaconMode bool) (err error) {
 	d.mux.Post(StartEvent{})
 	defer func() {
 		// reset on error
 		if err != nil {
 			d.mux.Post(FailedEvent{err})
 		} else {
-			latest := d.blockchain.CurrentHeader()
+			latest := d.lightchain.CurrentHeader()
 			d.mux.Post(DoneEvent{latest})
 		}
 	}()
 	mode := d.getMode()
 
-	log.Debug("Backfilling with the network", "mode", mode)
+	if !beaconMode {
+		log.Debug("Synchronising with the network", "peer", p.id, "eth", p.version, "head", hash, "td", td, "mode", mode)
+	} else {
+		log.Debug("Backfilling with the network", "mode", mode)
+	}
 	defer func(start time.Time) {
 		log.Debug("Synchronisation terminated", "elapsed", common.PrettyDuration(time.Since(start)))
 	}(time.Now())
 
 	// Look up the sync boundaries: the common ancestor and the target block
-<<<<<<< HEAD
 	remoteHeader, pivot, err := d.fetchHead(p)
 	if err != nil {
 		return err
-=======
-	var latest, pivot, final *types.Header
-	latest, _, final, err = d.skeleton.Bounds()
-	if err != nil {
-		return err
-	}
-	if latest.Number.Uint64() > uint64(fsMinFullBlocks) {
-		number := latest.Number.Uint64() - uint64(fsMinFullBlocks)
-
-		// Retrieve the pivot header from the skeleton chain segment but
-		// fallback to local chain if it's not found in skeleton space.
-		if pivot = d.skeleton.Header(number); pivot == nil {
-			_, oldest, _, _ := d.skeleton.Bounds() // error is already checked
-			if number < oldest.Number.Uint64() {
-				count := int(oldest.Number.Uint64() - number) // it's capped by fsMinFullBlocks
-				headers := d.readHeaderRange(oldest, count)
-				if len(headers) == count {
-					pivot = headers[len(headers)-1]
-					log.Warn("Retrieved pivot header from local", "number", pivot.Number, "hash", pivot.Hash(), "latest", latest.Number, "oldest", oldest.Number)
-				}
-			}
-		}
-		// Print an error log and return directly in case the pivot header
-		// is still not found. It means the skeleton chain is not linked
-		// correctly with local chain.
-		if pivot == nil {
-			log.Error("Pivot header is not found", "number", number)
-			return errNoPivotHeader
-		}
->>>>>>> f3c696fa
 	}
 	// If no pivot block was returned, the head is below the min full block
 	// threshold (i.e. new chain). In that case we won't really snap sync
@@ -515,7 +483,6 @@
 		pivot = d.blockchain.CurrentBlock()
 	}
 
-<<<<<<< HEAD
 	// If the remote peer is lagging behind, no need to sync with it, drop the peer.
 	remoteHeight := remoteHeader.Number.Uint64()
 	var localHeight uint64
@@ -541,12 +508,6 @@
 			p.peer.MarkLagging()
 			return errLaggingPeer
 		}
-=======
-	// In beacon mode, use the skeleton chain for the ancestor lookup
-	origin, err := d.findBeaconAncestor()
-	if err != nil {
-		return err
->>>>>>> f3c696fa
 	}
 	d.syncStatsLock.Lock()
 	if d.syncStatsChainHeight <= origin || d.syncStatsChainOrigin > origin {
@@ -589,21 +550,11 @@
 		// the ancientLimit through that. Otherwise calculate the ancient limit through
 		// the advertised height of the remote peer. This most is mostly a fallback for
 		// legacy networks, but should eventually be dropped. TODO(karalabe).
-<<<<<<< HEAD
 
 		// Legacy sync, use the best announcement we have from the remote peer.
 		// TODO(karalabe): Drop this pathway.
 		if remoteHeight > FullMaxForkAncestry+1 {
 			d.ancientLimit = remoteHeight - FullMaxForkAncestry - 1
-=======
-		//
-		// Beacon sync, use the latest finalized block as the ancient limit
-		// or a reasonable height if no finalized block is yet announced.
-		if final != nil {
-			d.ancientLimit = final.Number.Uint64()
-		} else if height > fullMaxForkAncestry+1 {
-			d.ancientLimit = height - fullMaxForkAncestry - 1
->>>>>>> f3c696fa
 		} else {
 			d.ancientLimit = 0
 		}
@@ -619,7 +570,7 @@
 		}
 		// Rewind the ancient store and blockchain if reorg happens.
 		if origin+1 < frozen {
-			if err := d.blockchain.SetHead(origin); err != nil {
+			if err := d.lightchain.SetHead(origin); err != nil {
 				return err
 			}
 			log.Info("Truncated excess ancient chain segment", "oldhead", frozen-1, "newhead", origin)
@@ -627,7 +578,6 @@
 	}
 	// Initiate the sync using a concurrent header and content retrieval algorithm
 	d.queue.Prepare(origin+1, mode)
-<<<<<<< HEAD
 	if d.syncInitHook != nil {
 		d.syncInitHook(origin, remoteHeight)
 	}
@@ -637,15 +587,6 @@
 		func() error { return d.fetchBodies(origin+1, beaconMode) },                       // Bodies are retrieved during normal and snap sync
 		func() error { return d.fetchReceipts(origin+1, beaconMode) },                     // Receipts are retrieved during snap sync
 		func() error { return d.processHeaders(origin+1, td, ttd, beaconMode) },
-=======
-
-	// In beacon mode, headers are served by the skeleton syncer
-	fetchers := []func() error{
-		func() error { return d.fetchHeaders(origin + 1) },  // Headers are always retrieved
-		func() error { return d.fetchBodies(origin + 1) },   // Bodies are retrieved during normal and snap sync
-		func() error { return d.fetchReceipts(origin + 1) }, // Receipts are retrieved during snap sync
-		func() error { return d.processHeaders(origin + 1) },
->>>>>>> f3c696fa
 	}
 	if mode == SnapSync {
 		d.pivotLock.Lock()
@@ -654,7 +595,7 @@
 
 		fetchers = append(fetchers, func() error { return d.processSnapSyncContent() })
 	} else if mode == FullSync {
-		fetchers = append(fetchers, func() error { return d.processFullSyncContent() })
+		fetchers = append(fetchers, func() error { return d.processFullSyncContent(ttd, beaconMode) })
 	}
 	// update the chasing head
 	d.blockchain.UpdateChasingHead(remoteHeader)
@@ -732,7 +673,6 @@
 	d.Cancel()
 }
 
-<<<<<<< HEAD
 // fetchHead retrieves the head header and prior pivot block (if available) from
 // a remote peer.
 func (d *Downloader) fetchHead(p *peerConnection) (head *types.Header, pivot *types.Header, err error) {
@@ -1271,14 +1211,12 @@
 	return filled, hashes, proced, err
 }
 
-=======
->>>>>>> f3c696fa
 // fetchBodies iteratively downloads the scheduled block bodies, taking any
 // available peers, reserving a chunk of blocks for each, waiting for delivery
 // and also periodically checking for timeouts.
-func (d *Downloader) fetchBodies(from uint64) error {
+func (d *Downloader) fetchBodies(from uint64, beaconMode bool) error {
 	log.Debug("Downloading block bodies", "origin", from)
-	err := d.concurrentFetch((*bodyQueue)(d))
+	err := d.concurrentFetch((*bodyQueue)(d), beaconMode)
 
 	log.Debug("Block body download terminated", "err", err)
 	return err
@@ -1287,9 +1225,9 @@
 // fetchReceipts iteratively downloads the scheduled block receipts, taking any
 // available peers, reserving a chunk of receipts for each, waiting for delivery
 // and also periodically checking for timeouts.
-func (d *Downloader) fetchReceipts(from uint64) error {
+func (d *Downloader) fetchReceipts(from uint64, beaconMode bool) error {
 	log.Debug("Downloading receipts", "origin", from)
-	err := d.concurrentFetch((*receiptQueue)(d))
+	err := d.concurrentFetch((*receiptQueue)(d), beaconMode)
 
 	log.Debug("Receipt download terminated", "err", err)
 	return err
@@ -1298,10 +1236,11 @@
 // processHeaders takes batches of retrieved headers from an input channel and
 // keeps processing and scheduling them into the header chain and downloader's
 // queue until the stream ends or a failure occurs.
-func (d *Downloader) processHeaders(origin uint64) error {
+func (d *Downloader) processHeaders(origin uint64, td, ttd *big.Int, beaconMode bool) error {
 	var (
-		mode  = d.getMode()
-		timer = time.NewTimer(time.Second)
+		mode       = d.getMode()
+		gotHeaders = false // Wait for batches of headers to process
+		timer      = time.NewTimer(time.Second)
 	)
 	defer timer.Stop()
 
@@ -1320,11 +1259,48 @@
 					case <-d.cancelCh:
 					}
 				}
+				// If we're in legacy sync mode, we need to check total difficulty
+				// violations from malicious peers. That is not needed in beacon
+				// mode and we can skip to terminating sync.
+				if !beaconMode {
+					// If no headers were retrieved at all, the peer violated its TD promise that it had a
+					// better chain compared to ours. The only exception is if its promised blocks were
+					// already imported by other means (e.g. fetcher):
+					//
+					// R <remote peer>, L <local node>: Both at block 10
+					// R: Mine block 11, and propagate it to L
+					// L: Queue block 11 for import
+					// L: Notice that R's head and TD increased compared to ours, start sync
+					// L: Import of block 11 finishes
+					// L: Sync begins, and finds common ancestor at 11
+					// L: Request new headers up from 11 (R's TD was higher, it must have something)
+					// R: Nothing to give
+					if mode != LightSync {
+						head := d.blockchain.CurrentBlock()
+						if !gotHeaders && td.Cmp(d.blockchain.GetTd(head.Hash(), head.Number.Uint64())) > 0 {
+							return errStallingPeer
+						}
+					}
+					// If snap or light syncing, ensure promised headers are indeed delivered. This is
+					// needed to detect scenarios where an attacker feeds a bad pivot and then bails out
+					// of delivering the post-pivot blocks that would flag the invalid content.
+					//
+					// This check cannot be executed "as is" for full imports, since blocks may still be
+					// queued for processing when the header download completes. However, as long as the
+					// peer gave us something useful, we're already happy/progressed (above check).
+					if mode == SnapSync || mode == LightSync {
+						head := d.lightchain.CurrentHeader()
+						if td.Cmp(d.lightchain.GetTd(head.Hash(), head.Number.Uint64())) > 0 {
+							return errStallingPeer
+						}
+					}
+				}
 				return nil
 			}
 			// Otherwise split the chunk of headers into batches and process them
 			headers, hashes := task.headers, task.hashes
 
+			gotHeaders = true
 			for len(headers) > 0 {
 				// Terminate if something failed in between processing chunks
 				select {
@@ -1341,36 +1317,31 @@
 				chunkHashes := hashes[:limit]
 
 				// In case of header only syncing, validate the chunk immediately
-<<<<<<< HEAD
 				if mode == SnapSync || mode == LightSync {
-=======
-				if mode == SnapSync {
-					// Although the received headers might be all valid, a legacy
-					// PoW/PoA sync must not accept post-merge headers. Make sure
-					// that any transition is rejected at this point.
->>>>>>> f3c696fa
 					if len(chunkHeaders) > 0 {
-						if n, err := d.blockchain.InsertHeaderChain(chunkHeaders); err != nil {
+						if n, err := d.lightchain.InsertHeaderChain(chunkHeaders); err != nil {
 							log.Warn("Invalid header encountered", "number", chunkHeaders[n].Number, "hash", chunkHashes[n], "parent", chunkHeaders[n].ParentHash, "err", err)
 							return fmt.Errorf("%w: %v", errInvalidChain, err)
 						}
 					}
 				}
-				// If we've reached the allowed number of pending headers, stall a bit
-				for d.queue.PendingBodies() >= maxQueuedHeaders || d.queue.PendingReceipts() >= maxQueuedHeaders {
-					timer.Reset(time.Second)
-					select {
-					case <-d.cancelCh:
-						return errCanceled
-					case <-timer.C:
+				// Unless we're doing light chains, schedule the headers for associated content retrieval
+				if mode == FullSync || mode == SnapSync {
+					// If we've reached the allowed number of pending headers, stall a bit
+					for d.queue.PendingBodies() >= maxQueuedHeaders || d.queue.PendingReceipts() >= maxQueuedHeaders {
+						timer.Reset(time.Second)
+						select {
+						case <-d.cancelCh:
+							return errCanceled
+						case <-timer.C:
+						}
+					}
+					// Otherwise insert the headers for content retrieval
+					inserts := d.queue.Schedule(chunkHeaders, chunkHashes, origin)
+					if len(inserts) != len(chunkHeaders) {
+						return fmt.Errorf("%w: stale headers", errBadPeer)
 					}
 				}
-				// Otherwise insert the headers for content retrieval
-				inserts := d.queue.Schedule(chunkHeaders, chunkHashes, origin)
-				if len(inserts) != len(chunkHeaders) {
-					return fmt.Errorf("%w: stale headers", errBadPeer)
-				}
-
 				headers = headers[limit:]
 				hashes = hashes[limit:]
 				origin += uint64(limit)
@@ -1394,7 +1365,7 @@
 }
 
 // processFullSyncContent takes fetch results from the queue and imports them into the chain.
-func (d *Downloader) processFullSyncContent() error {
+func (d *Downloader) processFullSyncContent(ttd *big.Int, beaconMode bool) error {
 	for {
 		results := d.queue.Results(true)
 		if len(results) == 0 {
@@ -1402,20 +1373,13 @@
 		}
 		stop := make(chan struct{})
 		if d.chainInsertHook != nil {
-<<<<<<< HEAD
 			d.chainInsertHook(results, stop)
-=======
-			d.chainInsertHook(results)
->>>>>>> f3c696fa
 		}
 		if err := d.importBlockResults(results); err != nil {
 			close(stop)
 			return err
 		}
-<<<<<<< HEAD
 		close(stop)
-=======
->>>>>>> f3c696fa
 	}
 }
 
@@ -1437,11 +1401,7 @@
 	)
 	blocks := make([]*types.Block, len(results))
 	for i, result := range results {
-<<<<<<< HEAD
-		blocks[i] = types.NewBlockWithHeader(result.Header).WithBody(result.Transactions, result.Uncles).WithWithdrawals(result.Withdrawals).WithSidecars(result.Sidecars)
-=======
-		blocks[i] = types.NewBlockWithHeader(result.Header).WithBody(result.body())
->>>>>>> f3c696fa
+		blocks[i] = types.NewBlockWithHeader(result.Header).WithBody(types.Body{Transactions: result.Transactions, Uncles: result.Uncles, Withdrawals: result.Withdrawals}).WithSidecars(result.Sidecars)
 	}
 	// Downloaded blocks are always regarded as trusted after the
 	// transition. Because the downloaded chain is guided by the
@@ -1656,11 +1616,7 @@
 	blocks := make([]*types.Block, len(results))
 	receipts := make([]types.Receipts, len(results))
 	for i, result := range results {
-<<<<<<< HEAD
-		blocks[i] = types.NewBlockWithHeader(result.Header).WithBody(result.Transactions, result.Uncles).WithWithdrawals(result.Withdrawals).WithSidecars(result.Sidecars)
-=======
-		blocks[i] = types.NewBlockWithHeader(result.Header).WithBody(result.body())
->>>>>>> f3c696fa
+		blocks[i] = types.NewBlockWithHeader(result.Header).WithBody(types.Body{Transactions: result.Transactions, Uncles: result.Uncles, Withdrawals: result.Withdrawals}).WithSidecars(result.Sidecars)
 		receipts[i] = result.Receipts
 	}
 	if index, err := d.blockchain.InsertReceiptChain(blocks, receipts, d.ancientLimit); err != nil {
@@ -1671,11 +1627,7 @@
 }
 
 func (d *Downloader) commitPivotBlock(result *fetchResult) error {
-<<<<<<< HEAD
-	block := types.NewBlockWithHeader(result.Header).WithBody(result.Transactions, result.Uncles).WithWithdrawals(result.Withdrawals).WithSidecars(result.Sidecars)
-=======
-	block := types.NewBlockWithHeader(result.Header).WithBody(result.body())
->>>>>>> f3c696fa
+	block := types.NewBlockWithHeader(result.Header).WithBody(types.Body{Transactions: result.Transactions, Uncles: result.Uncles, Withdrawals: result.Withdrawals}).WithSidecars(result.Sidecars)
 	log.Debug("Committing snap sync pivot as new head", "number", block.Number(), "hash", block.Hash())
 
 	// Commit the pivot block as the new head, will require full sync from here on
@@ -1715,31 +1667,6 @@
 	}
 }
 
-<<<<<<< HEAD
-=======
-// readHeaderRange returns a list of headers, using the given last header as the base,
-// and going backwards towards genesis. This method assumes that the caller already has
-// placed a reasonable cap on count.
-func (d *Downloader) readHeaderRange(last *types.Header, count int) []*types.Header {
-	var (
-		current = last
-		headers []*types.Header
-	)
-	for {
-		parent := d.blockchain.GetHeaderByHash(current.ParentHash)
-		if parent == nil {
-			break // The chain is not continuous, or the chain is exhausted
-		}
-		headers = append(headers, parent)
-		if len(headers) >= count {
-			break
-		}
-		current = parent
-	}
-	return headers
-}
-
->>>>>>> f3c696fa
 // reportSnapSyncProgress calculates various status reports and provides it to the user.
 func (d *Downloader) reportSnapSyncProgress(force bool) {
 	// Initialize the sync start time if it's the first time we're reporting
