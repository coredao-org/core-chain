// Copyright 2020 The go-ethereum Authors
// This file is part of the go-ethereum library.
//
// The go-ethereum library is free software: you can redistribute it and/or modify
// it under the terms of the GNU Lesser General Public License as published by
// the Free Software Foundation, either version 3 of the License, or
// (at your option) any later version.
//
// The go-ethereum library is distributed in the hope that it will be useful,
// but WITHOUT ANY WARRANTY; without even the implied warranty of
// MERCHANTABILITY or FITNESS FOR A PARTICULAR PURPOSE. See the
// GNU Lesser General Public License for more details.
//
// You should have received a copy of the GNU Lesser General Public License
// along with the go-ethereum library. If not, see <http://www.gnu.org/licenses/>.

// Package catalyst implements the temporary eth1/eth2 RPC integration.
package catalyst

import (
	"crypto/sha256"
	"encoding/binary"
	"fmt"

	"github.com/ethereum/go-ethereum/common"
	"github.com/ethereum/go-ethereum/core/beacon"
	"github.com/ethereum/go-ethereum/core/types"
	"github.com/ethereum/go-ethereum/eth"
	"github.com/ethereum/go-ethereum/log"
	"github.com/ethereum/go-ethereum/node"
	"github.com/ethereum/go-ethereum/rpc"
)

// Register adds catalyst APIs to the full node.
func Register(stack *node.Node, backend *eth.Ethereum) error {
	log.Warn("Catalyst mode enabled", "protocol", "eth")
	stack.RegisterAPIs([]rpc.API{
		{
			Namespace: "engine",
			Version:   "1.0",
			Service:   NewConsensusAPI(backend),
			Public:    true,
		},
	})
	return nil
}

type ConsensusAPI struct {
	eth            *eth.Ethereum
	preparedBlocks *payloadQueue // preparedBlocks caches payloads (*ExecutableDataV1) by payload ID (PayloadID)
}

// NewConsensusAPI creates a new consensus api for the given backend.
// The underlying blockchain needs to have a valid terminal total difficulty set.
func NewConsensusAPI(eth *eth.Ethereum) *ConsensusAPI {
	if eth.BlockChain().Config().TerminalTotalDifficulty == nil {
		panic("Catalyst started without valid total difficulty")
	}
	return &ConsensusAPI{
		eth:            eth,
		preparedBlocks: newPayloadQueue(),
	}
}

// ForkchoiceUpdatedV1 has several responsibilities:
// If the method is called with an empty head block:
// 		we return success, which can be used to check if the catalyst mode is enabled
// If the total difficulty was not reached:
// 		we return INVALID
// If the finalizedBlockHash is set:
// 		we check if we have the finalizedBlockHash in our db, if not we start a sync
// We try to set our blockchain to the headBlock
// If there are payloadAttributes:
// 		we try to assemble a block with the payloadAttributes and return its payloadID
func (api *ConsensusAPI) ForkchoiceUpdatedV1(heads beacon.ForkchoiceStateV1, payloadAttributes *beacon.PayloadAttributesV1) (beacon.ForkChoiceResponse, error) {
	log.Trace("Engine API request received", "method", "ForkChoiceUpdated", "head", heads.HeadBlockHash, "finalized", heads.FinalizedBlockHash, "safe", heads.SafeBlockHash)
	if heads.HeadBlockHash == (common.Hash{}) {
		return beacon.ForkChoiceResponse{Status: beacon.SUCCESS.Status, PayloadID: nil}, nil
	}
	if err := api.checkTerminalTotalDifficulty(heads.HeadBlockHash); err != nil {
		if block := api.eth.BlockChain().GetBlockByHash(heads.HeadBlockHash); block == nil {
			// TODO (MariusVanDerWijden) trigger sync
			return beacon.SYNCING, nil
		}
		return beacon.INVALID, err
	}
	// If the finalized block is set, check if it is in our blockchain
	if heads.FinalizedBlockHash != (common.Hash{}) {
		if block := api.eth.BlockChain().GetBlockByHash(heads.FinalizedBlockHash); block == nil {
			// TODO (MariusVanDerWijden) trigger sync
			return beacon.SYNCING, nil
		}
	}
	// SetHead
	if err := api.setHead(heads.HeadBlockHash); err != nil {
		return beacon.INVALID, err
	}
	// Assemble block (if needed). It only works for full node.
	if payloadAttributes != nil {
		data, err := api.assembleBlock(heads.HeadBlockHash, payloadAttributes)
		if err != nil {
			return beacon.INVALID, err
		}
		id := computePayloadId(heads.HeadBlockHash, payloadAttributes)
		api.preparedBlocks.put(id, data)
		log.Info("Created payload", "payloadID", id)
		return beacon.ForkChoiceResponse{Status: beacon.SUCCESS.Status, PayloadID: &id}, nil
	}
	return beacon.ForkChoiceResponse{Status: beacon.SUCCESS.Status, PayloadID: nil}, nil
}

// GetPayloadV1 returns a cached payload by id.
func (api *ConsensusAPI) GetPayloadV1(payloadID beacon.PayloadID) (*beacon.ExecutableDataV1, error) {
	log.Trace("Engine API request received", "method", "GetPayload", "id", payloadID)
	data := api.preparedBlocks.get(payloadID)
	if data == nil {
		return nil, &beacon.UnknownPayload
	}
	return data, nil
}

// ExecutePayloadV1 creates an Eth1 block, inserts it in the chain, and returns the status of the chain.
func (api *ConsensusAPI) ExecutePayloadV1(params beacon.ExecutableDataV1) (beacon.ExecutePayloadResponse, error) {
	log.Trace("Engine API request received", "method", "ExecutePayload", params.BlockHash, "number", params.Number)
	block, err := beacon.ExecutableDataToBlock(params)
	if err != nil {
		return api.invalid(), err
	}
	if !api.eth.BlockChain().HasBlock(block.ParentHash(), block.NumberU64()-1) {
		/*
			TODO (MariusVanDerWijden) reenable once sync is merged
			if err := api.eth.Downloader().BeaconSync(api.eth.SyncMode(), block.Header()); err != nil {
				return SYNCING, err
			}
		*/
		// TODO (MariusVanDerWijden) we should return nil here not empty hash
		return beacon.ExecutePayloadResponse{Status: beacon.SYNCING.Status, LatestValidHash: common.Hash{}}, nil
	}
	parent := api.eth.BlockChain().GetBlockByHash(params.ParentHash)
	td := api.eth.BlockChain().GetTd(parent.Hash(), block.NumberU64()-1)
	ttd := api.eth.BlockChain().Config().TerminalTotalDifficulty
	if td.Cmp(ttd) < 0 {
		return api.invalid(), fmt.Errorf("can not execute payload on top of block with low td got: %v threshold %v", td, ttd)
	}
<<<<<<< HEAD

	// Create the block.
	block, _, err := api.eth.Engine().FinalizeAndAssemble(bc, header, env.state, transactions, nil /* uncles */, env.receipts)
	if err != nil {
		return nil, err
=======
	log.Trace("Inserting block without head", "hash", block.Hash(), "number", block.Number)
	if err := api.eth.BlockChain().InsertBlockWithoutSetHead(block); err != nil {
		return api.invalid(), err
>>>>>>> fb3a6528
	}

	if merger := api.eth.Merger(); !merger.TDDReached() {
		merger.ReachTTD()
	}
	return beacon.ExecutePayloadResponse{Status: beacon.VALID.Status, LatestValidHash: block.Hash()}, nil
}

// computePayloadId computes a pseudo-random payloadid, based on the parameters.
func computePayloadId(headBlockHash common.Hash, params *beacon.PayloadAttributesV1) beacon.PayloadID {
	// Hash
	hasher := sha256.New()
	hasher.Write(headBlockHash[:])
	binary.Write(hasher, binary.BigEndian, params.Timestamp)
	hasher.Write(params.Random[:])
	hasher.Write(params.SuggestedFeeRecipient[:])
	var out beacon.PayloadID
	copy(out[:], hasher.Sum(nil)[:8])
	return out
}

// invalid returns a response "INVALID" with the latest valid hash set to the current head.
func (api *ConsensusAPI) invalid() beacon.ExecutePayloadResponse {
	return beacon.ExecutePayloadResponse{Status: beacon.INVALID.Status, LatestValidHash: api.eth.BlockChain().CurrentHeader().Hash()}
}

// assembleBlock creates a new block and returns the "execution
// data" required for beacon clients to process the new block.
func (api *ConsensusAPI) assembleBlock(parentHash common.Hash, params *beacon.PayloadAttributesV1) (*beacon.ExecutableDataV1, error) {
	log.Info("Producing block", "parentHash", parentHash)
	block, err := api.eth.Miner().GetSealingBlock(parentHash, params.Timestamp, params.SuggestedFeeRecipient, params.Random)
	if err != nil {
		return nil, err
	}
	return beacon.BlockToExecutableData(block), nil
}

// Used in tests to add a the list of transactions from a block to the tx pool.
func (api *ConsensusAPI) insertTransactions(txs types.Transactions) error {
	for _, tx := range txs {
		api.eth.TxPool().AddLocal(tx)
	}
	return nil
}

func (api *ConsensusAPI) checkTerminalTotalDifficulty(head common.Hash) error {
	// shortcut if we entered PoS already
	if api.eth.Merger().PoSFinalized() {
		return nil
	}
	// make sure the parent has enough terminal total difficulty
	newHeadBlock := api.eth.BlockChain().GetBlockByHash(head)
	if newHeadBlock == nil {
		return &beacon.GenericServerError
	}
	td := api.eth.BlockChain().GetTd(newHeadBlock.Hash(), newHeadBlock.NumberU64())
	if td != nil && td.Cmp(api.eth.BlockChain().Config().TerminalTotalDifficulty) < 0 {
		return &beacon.InvalidTB
	}
	return nil
}

// setHead is called to perform a force choice.
func (api *ConsensusAPI) setHead(newHead common.Hash) error {
	log.Info("Setting head", "head", newHead)
	headBlock := api.eth.BlockChain().CurrentBlock()
	if headBlock.Hash() == newHead {
		return nil
	}
	newHeadBlock := api.eth.BlockChain().GetBlockByHash(newHead)
	if newHeadBlock == nil {
		return &beacon.GenericServerError
	}
	if err := api.eth.BlockChain().SetChainHead(newHeadBlock); err != nil {
		return err
	}
	// Trigger the transition if it's the first `NewHead` event.
	if merger := api.eth.Merger(); !merger.PoSFinalized() {
		merger.FinalizePoS()
	}
	// TODO (MariusVanDerWijden) are we really synced now?
	api.eth.SetSynced()
	return nil
}<|MERGE_RESOLUTION|>--- conflicted
+++ resolved
@@ -142,17 +142,9 @@
 	if td.Cmp(ttd) < 0 {
 		return api.invalid(), fmt.Errorf("can not execute payload on top of block with low td got: %v threshold %v", td, ttd)
 	}
-<<<<<<< HEAD
-
-	// Create the block.
-	block, _, err := api.eth.Engine().FinalizeAndAssemble(bc, header, env.state, transactions, nil /* uncles */, env.receipts)
-	if err != nil {
-		return nil, err
-=======
 	log.Trace("Inserting block without head", "hash", block.Hash(), "number", block.Number)
 	if err := api.eth.BlockChain().InsertBlockWithoutSetHead(block); err != nil {
 		return api.invalid(), err
->>>>>>> fb3a6528
 	}
 
 	if merger := api.eth.Merger(); !merger.TDDReached() {
