// Copyright 2014 The go-ethereum Authors
// This file is part of the go-ethereum library.
//
// The go-ethereum library is free software: you can redistribute it and/or modify
// it under the terms of the GNU Lesser General Public License as published by
// the Free Software Foundation, either version 3 of the License, or
// (at your option) any later version.
//
// The go-ethereum library is distributed in the hope that it will be useful,
// but WITHOUT ANY WARRANTY; without even the implied warranty of
// MERCHANTABILITY or FITNESS FOR A PARTICULAR PURPOSE. See the
// GNU Lesser General Public License for more details.
//
// You should have received a copy of the GNU Lesser General Public License
// along with the go-ethereum library. If not, see <http://www.gnu.org/licenses/>.

// Package eth implements the Ethereum protocol.
package eth

import (
	"errors"
	"fmt"
	"math/big"
	"runtime"
	"sync"

	"github.com/ethereum/go-ethereum/accounts"
	"github.com/ethereum/go-ethereum/common"
	"github.com/ethereum/go-ethereum/common/hexutil"
	"github.com/ethereum/go-ethereum/consensus"
	"github.com/ethereum/go-ethereum/consensus/beacon"
	"github.com/ethereum/go-ethereum/consensus/clique"
	"github.com/ethereum/go-ethereum/consensus/satoshi"
	"github.com/ethereum/go-ethereum/core"
	"github.com/ethereum/go-ethereum/core/bloombits"
	"github.com/ethereum/go-ethereum/core/rawdb"
	"github.com/ethereum/go-ethereum/core/state/pruner"
	"github.com/ethereum/go-ethereum/core/txpool"
	"github.com/ethereum/go-ethereum/core/txpool/blobpool"
	"github.com/ethereum/go-ethereum/core/txpool/legacypool"
	"github.com/ethereum/go-ethereum/core/types"
	"github.com/ethereum/go-ethereum/core/vm"
	"github.com/ethereum/go-ethereum/core/vote"
	"github.com/ethereum/go-ethereum/eth/downloader"
	"github.com/ethereum/go-ethereum/eth/ethconfig"
	"github.com/ethereum/go-ethereum/eth/filters"
	"github.com/ethereum/go-ethereum/eth/gasprice"
	"github.com/ethereum/go-ethereum/eth/protocols/eth"
	"github.com/ethereum/go-ethereum/eth/protocols/snap"
	"github.com/ethereum/go-ethereum/eth/protocols/trust"
	"github.com/ethereum/go-ethereum/ethdb"
	"github.com/ethereum/go-ethereum/event"
	"github.com/ethereum/go-ethereum/internal/ethapi"
	"github.com/ethereum/go-ethereum/internal/shutdowncheck"
	"github.com/ethereum/go-ethereum/log"
	"github.com/ethereum/go-ethereum/metrics"
	"github.com/ethereum/go-ethereum/miner"
	"github.com/ethereum/go-ethereum/node"
	"github.com/ethereum/go-ethereum/p2p"
	"github.com/ethereum/go-ethereum/p2p/dnsdisc"
	"github.com/ethereum/go-ethereum/p2p/enode"
	"github.com/ethereum/go-ethereum/params"
	"github.com/ethereum/go-ethereum/rlp"
	"github.com/ethereum/go-ethereum/rpc"
	"github.com/ethereum/go-ethereum/triedb/pathdb"
)

const (
	ChainDBNamespace = "eth/db/chaindata/"
	JournalFileName  = "trie.journal"
	ChainData        = "chaindata"
)

// Config contains the configuration options of the ETH protocol.
// Deprecated: use ethconfig.Config instead.
type Config = ethconfig.Config

// Ethereum implements the Ethereum full node service.
type Ethereum struct {
	config *ethconfig.Config

	// Handlers
	txPool              *txpool.TxPool
	blockchain          *core.BlockChain
	handler             *handler
	ethDialCandidates   enode.Iterator
	snapDialCandidates  enode.Iterator
	trustDialCandidates enode.Iterator
	merger              *consensus.Merger

	// DB interfaces
	chainDb ethdb.Database // Block chain database

	eventMux       *event.TypeMux
	engine         consensus.Engine
	accountManager *accounts.Manager

	bloomRequests     chan chan *bloombits.Retrieval // Channel receiving bloom data retrieval requests
	bloomIndexer      *core.ChainIndexer             // Bloom indexer operating during block imports
	closeBloomHandler chan struct{}

	APIBackend *EthAPIBackend

	miner     *miner.Miner
	gasPrice  *big.Int
	etherbase common.Address

	networkID     uint64
	netRPCService *ethapi.NetAPI

	p2pServer *p2p.Server

	lock sync.RWMutex // Protects the variadic fields (e.g. gas price and etherbase)

	shutdownTracker *shutdowncheck.ShutdownTracker // Tracks if and when the node has shutdown ungracefully

	votePool *vote.VotePool
}

// New creates a new Ethereum object (including the
// initialisation of the common Ethereum object)
func New(stack *node.Node, config *ethconfig.Config) (*Ethereum, error) {
	// Ensure configuration values are compatible and sane
	if config.SyncMode == downloader.LightSync {
		return nil, errors.New("can't run eth.Ethereum in light sync mode, light mode has been deprecated")
	}
	if !config.SyncMode.IsValid() {
		return nil, fmt.Errorf("invalid sync mode %d", config.SyncMode)
	}
	if !config.TriesVerifyMode.IsValid() {
		return nil, fmt.Errorf("invalid tries verify mode %d", config.TriesVerifyMode)
	}
	if config.Miner.GasPrice == nil || config.Miner.GasPrice.Cmp(common.Big0) <= 0 {
		log.Warn("Sanitizing invalid miner gas price", "provided", config.Miner.GasPrice, "updated", ethconfig.Defaults.Miner.GasPrice)
		config.Miner.GasPrice = new(big.Int).Set(ethconfig.Defaults.Miner.GasPrice)
	}

	// Assemble the Ethereum object
	chainDb, err := stack.OpenAndMergeDatabase(ChainData, ChainDBNamespace, false, config)
	if err != nil {
		return nil, err
	}
	config.StateScheme, err = rawdb.ParseStateScheme(config.StateScheme, chainDb)
	if err != nil {
		return nil, err
	}
	// Redistribute memory allocation from in-memory trie node garbage collection
	// to other caches when an archive node is requested.
	if config.StateScheme == rawdb.HashScheme && config.NoPruning && config.TrieDirtyCache > 0 {
		if config.SnapshotCache > 0 {
			config.TrieCleanCache += config.TrieDirtyCache * 3 / 5
			config.SnapshotCache += config.TrieDirtyCache * 2 / 5
		} else {
			config.TrieCleanCache += config.TrieDirtyCache
		}
		config.TrieDirtyCache = 0
	}
	// Optimize memory distribution by reallocating surplus allowance from the
	// dirty cache to the clean cache.
	if config.StateScheme == rawdb.PathScheme && config.TrieDirtyCache > pathdb.MaxDirtyBufferSize/1024/1024 {
		log.Info("Capped dirty cache size", "provided", common.StorageSize(config.TrieDirtyCache)*1024*1024,
			"adjusted", common.StorageSize(pathdb.MaxDirtyBufferSize))
		log.Info("Clean cache size", "provided", common.StorageSize(config.TrieCleanCache)*1024*1024,
			"adjusted", common.StorageSize(config.TrieCleanCache+config.TrieDirtyCache-pathdb.MaxDirtyBufferSize/1024/1024)*1024*1024)
		config.TrieCleanCache += config.TrieDirtyCache - pathdb.MaxDirtyBufferSize/1024/1024
		config.TrieDirtyCache = pathdb.MaxDirtyBufferSize / 1024 / 1024
	}
	log.Info("Allocated memory caches",
		"state_scheme", config.StateScheme,
		"trie_clean_cache", common.StorageSize(config.TrieCleanCache)*1024*1024,
		"trie_dirty_cache", common.StorageSize(config.TrieDirtyCache)*1024*1024,
		"snapshot_cache", common.StorageSize(config.SnapshotCache)*1024*1024)
	// Try to recover offline state pruning only in hash-based.
	if config.StateScheme == rawdb.HashScheme {
		if err := pruner.RecoverPruning(stack.ResolvePath(""), chainDb, config.TriesInMemory); err != nil {
			log.Error("Failed to recover state", "error", err)
		}
	}
	chainConfig, genesisHash, err := core.LoadChainConfig(chainDb, config.Genesis)
	if err != nil {
		return nil, err
	}
	// Override the chain config with provided settings.
	var overrides core.ChainOverrides
	if config.OverrideCancun != nil {
		chainConfig.CancunTime = config.OverrideCancun
		overrides.OverrideCancun = config.OverrideCancun
	}
	if config.OverrideHaber != nil {
		chainConfig.HaberTime = config.OverrideHaber
		overrides.OverrideHaber = config.OverrideHaber
	}
	if config.OverrideBohr != nil {
		chainConfig.BohrTime = config.OverrideBohr
		overrides.OverrideBohr = config.OverrideBohr
	}
	if config.OverrideVerkle != nil {
		chainConfig.VerkleTime = config.OverrideVerkle
		overrides.OverrideVerkle = config.OverrideVerkle
	}

	// startup ancient freeze
	if err = chainDb.SetupFreezerEnv(&ethdb.FreezerEnv{
		ChainCfg:         chainConfig,
		BlobExtraReserve: config.BlobExtraReserve,
	}); err != nil {
		return nil, err
	}

	networkID := config.NetworkId
	if networkID == 0 {
		networkID = chainConfig.ChainID.Uint64()
	}
	eth := &Ethereum{
		config:            config,
		merger:            consensus.NewMerger(chainDb),
		chainDb:           chainDb,
		eventMux:          stack.EventMux(),
		accountManager:    stack.AccountManager(),
		closeBloomHandler: make(chan struct{}),
		networkID:         networkID,
		gasPrice:          config.Miner.GasPrice,
		etherbase:         config.Miner.Etherbase,
		bloomRequests:     make(chan chan *bloombits.Retrieval),
		bloomIndexer:      core.NewBloomIndexer(chainDb, params.BloomBitsBlocks, params.BloomConfirms),
		p2pServer:         stack.Server(),
		shutdownTracker:   shutdowncheck.NewShutdownTracker(chainDb),
	}

	eth.APIBackend = &EthAPIBackend{stack.Config().ExtRPCEnabled(), stack.Config().AllowUnprotectedTxs, eth, nil}
	if eth.APIBackend.allowUnprotectedTxs {
		log.Info("Unprotected transactions allowed")
	}
	ethAPI := ethapi.NewBlockChainAPI(eth.APIBackend)
	eth.engine, err = ethconfig.CreateConsensusEngine(chainConfig, chainDb, ethAPI, genesisHash)
	if err != nil {
		return nil, err
	}

	bcVersion := rawdb.ReadDatabaseVersion(chainDb)
	var dbVer = "<nil>"
	if bcVersion != nil {
		dbVer = fmt.Sprintf("%d", *bcVersion)
	}
	log.Info("Initialising Ethereum protocol", "network", networkID, "dbversion", dbVer)

	if !config.SkipBcVersionCheck {
		if bcVersion != nil && *bcVersion > core.BlockChainVersion {
			return nil, fmt.Errorf("database version is v%d, Geth %s only supports v%d", *bcVersion, params.VersionWithMeta, core.BlockChainVersion)
		} else if bcVersion == nil || *bcVersion < core.BlockChainVersion {
			if bcVersion != nil { // only print warning on upgrade, not on init
				log.Warn("Upgrade blockchain database version", "from", dbVer, "to", core.BlockChainVersion)
			}
			rawdb.WriteDatabaseVersion(chainDb, core.BlockChainVersion)
		}
	}
	var (
		journalFilePath string
		path            string
	)
	if stack.CheckIfMultiDataBase() {
		path = ChainData + "/state"
	} else {
		path = ChainData
	}
	journalFilePath = stack.ResolvePath(path) + "/" + JournalFileName
	var (
		vmConfig = vm.Config{
			EnablePreimageRecording: config.EnablePreimageRecording,
		}
		cacheConfig = &core.CacheConfig{
			TrieCleanLimit:      config.TrieCleanCache,
			TrieCleanNoPrefetch: config.NoPrefetch,
			TrieDirtyLimit:      config.TrieDirtyCache,
			TrieDirtyDisabled:   config.NoPruning,
			TrieTimeLimit:       config.TrieTimeout,
			NoTries:             config.TriesVerifyMode != core.LocalVerify,
			SnapshotLimit:       config.SnapshotCache,
			TriesInMemory:       config.TriesInMemory,
			Preimages:           config.Preimages,
			StateHistory:        config.StateHistory,
			StateScheme:         config.StateScheme,
			PathSyncFlush:       config.PathSyncFlush,
			JournalFilePath:     journalFilePath,
			JournalFile:         config.JournalFileEnabled,
		}
	)
	bcOps := make([]core.BlockChainOption, 0)
	if config.PipeCommit {
		bcOps = append(bcOps, core.EnablePipelineCommit)
	}
	if config.PersistDiff {
		bcOps = append(bcOps, core.EnablePersistDiff(config.DiffBlock))
	}
	if stack.Config().EnableDoubleSignMonitor {
		bcOps = append(bcOps, core.EnableDoubleSignChecker)
	}

	peers := newPeerSet()
	bcOps = append(bcOps, core.EnableBlockValidator(chainConfig, eth.engine, config.TriesVerifyMode, peers))
	eth.blockchain, err = core.NewBlockChain(chainDb, cacheConfig, config.Genesis, &overrides, eth.engine, vmConfig, eth.shouldPreserve, &config.TransactionHistory, bcOps...)
	if err != nil {
		return nil, err
	}
	eth.bloomIndexer.Start(eth.blockchain)

	if config.BlobPool.Datadir != "" {
		config.BlobPool.Datadir = stack.ResolvePath(config.BlobPool.Datadir)
	}
	blobPool := blobpool.New(config.BlobPool, eth.blockchain)

	if config.TxPool.Journal != "" {
		config.TxPool.Journal = stack.ResolvePath(config.TxPool.Journal)
	}
	legacyPool := legacypool.New(config.TxPool, eth.blockchain)

	eth.txPool, err = txpool.New(config.TxPool.PriceLimit, eth.blockchain, []txpool.SubPool{legacyPool, blobPool})
	if err != nil {
		return nil, err
	}
	// Permit the downloader to use the trie cache allowance during fast sync
	cacheLimit := cacheConfig.TrieCleanLimit + cacheConfig.TrieDirtyLimit + cacheConfig.SnapshotLimit
	if eth.handler, err = newHandler(&handlerConfig{
		Database:               chainDb,
		Chain:                  eth.blockchain,
		TxPool:                 eth.txPool,
		Merger:                 eth.merger,
		Network:                networkID,
		Sync:                   config.SyncMode,
		BloomCache:             uint64(cacheLimit),
		EventMux:               eth.eventMux,
		RequiredBlocks:         config.RequiredBlocks,
		DirectBroadcast:        config.DirectBroadcast,
		DisablePeerTxBroadcast: config.DisablePeerTxBroadcast,
		PeerSet:                peers,
	}); err != nil {
		return nil, err
	}

	eth.miner = miner.New(eth, &config.Miner, eth.blockchain.Config(), eth.EventMux(), eth.engine, eth.isLocalBlock)
	eth.miner.SetExtra(makeExtraData(config.Miner.ExtraData))

<<<<<<< HEAD
=======
	// Create voteManager instance
	if posa, ok := eth.engine.(consensus.PoSA); ok {
		// Create votePool instance
		votePool := vote.NewVotePool(eth.blockchain, posa)
		eth.votePool = votePool
		if parlia, ok := eth.engine.(*parlia.Parlia); ok {
			if !config.Miner.DisableVoteAttestation {
				// if there is no VotePool in Parlia Engine, the miner can't get votes for assembling
				parlia.VotePool = votePool
			}
		} else {
			return nil, errors.New("Engine is not Parlia type")
		}
		log.Info("Create votePool successfully")
		eth.handler.votepool = votePool
		if stack.Config().EnableMaliciousVoteMonitor {
			eth.handler.maliciousVoteMonitor = monitor.NewMaliciousVoteMonitor()
			log.Info("Create MaliciousVoteMonitor successfully")
		}

		if config.Miner.VoteEnable {
			conf := stack.Config()
			blsPasswordPath := stack.ResolvePath(conf.BLSPasswordFile)
			blsWalletPath := stack.ResolvePath(conf.BLSWalletDir)
			voteJournalPath := stack.ResolvePath(conf.VoteJournalDir)
			if _, err := vote.NewVoteManager(eth, eth.blockchain, votePool, voteJournalPath, blsPasswordPath, blsWalletPath, posa); err != nil {
				log.Error("Failed to Initialize voteManager", "err", err)
				return nil, err
			}
			log.Info("Create voteManager successfully")
		}
	}

>>>>>>> f0c77955
	gpoParams := config.GPO
	if gpoParams.Default == nil {
		gpoParams.Default = config.Miner.GasPrice
	}
	eth.APIBackend.gpo = gasprice.NewOracle(eth.APIBackend, gpoParams)

	// Setup DNS discovery iterators.
	dnsclient := dnsdisc.NewClient(dnsdisc.Config{})
	eth.ethDialCandidates, err = dnsclient.NewIterator(eth.config.EthDiscoveryURLs...)
	if err != nil {
		return nil, err
	}
	eth.snapDialCandidates, err = dnsclient.NewIterator(eth.config.SnapDiscoveryURLs...)
	if err != nil {
		return nil, err
	}
	eth.trustDialCandidates, err = dnsclient.NewIterator(eth.config.TrustDiscoveryURLs...)
	if err != nil {
		return nil, err
	}

	// Start the RPC service
	eth.netRPCService = ethapi.NewNetAPI(eth.p2pServer, networkID)

	// Register the backend on the node
	stack.RegisterAPIs(eth.APIs())
	stack.RegisterProtocols(eth.Protocols())
	stack.RegisterLifecycle(eth)

	// Successful startup; push a marker and check previous unclean shutdowns.
	eth.shutdownTracker.MarkStartup()

	return eth, nil
}

func makeExtraData(extra []byte) []byte {
	if len(extra) == 0 {
		// create default extradata
		extra, _ = rlp.EncodeToBytes([]interface{}{
			uint(params.VersionMajor<<16 | params.VersionMinor<<8 | params.VersionPatch),
			"geth",
			runtime.Version(),
			runtime.GOOS,
		})
	}
	if uint64(len(extra)) > params.MaximumExtraDataSize-params.ForkIDSize {
		log.Warn("Miner extra data exceed limit", "extra", hexutil.Bytes(extra), "limit", params.MaximumExtraDataSize-params.ForkIDSize)
		extra = nil
	}
	return extra
}

// APIs return the collection of RPC services the ethereum package offers.
// NOTE, some of these services probably need to be moved to somewhere else.
func (s *Ethereum) APIs() []rpc.API {
	apis := ethapi.GetAPIs(s.APIBackend)

	// Append any APIs exposed explicitly by the consensus engine
	apis = append(apis, s.engine.APIs(s.BlockChain())...)

	// Append all the local APIs and return
	return append(apis, []rpc.API{
		{
			Namespace: "eth",
			Service:   NewEthereumAPI(s),
		}, {
			Namespace: "miner",
			Service:   NewMinerAPI(s),
		}, {
			Namespace: "eth",
			Service:   downloader.NewDownloaderAPI(s.handler.downloader, s.blockchain, s.eventMux),
		}, {
			Namespace: "eth",
			Service:   filters.NewFilterAPI(filters.NewFilterSystem(s.APIBackend, filters.Config{}), s.config.RangeLimit),
		}, {
			Namespace: "admin",
			Service:   NewAdminAPI(s),
		}, {
			Namespace: "debug",
			Service:   NewDebugAPI(s),
		}, {
			Namespace: "net",
			Service:   s.netRPCService,
		},
	}...)
}

func (s *Ethereum) ResetWithGenesisBlock(gb *types.Block) {
	s.blockchain.ResetWithGenesisBlock(gb)
}

func (s *Ethereum) Etherbase() (eb common.Address, err error) {
	s.lock.RLock()
	etherbase := s.etherbase
	s.lock.RUnlock()

	if etherbase != (common.Address{}) {
		return etherbase, nil
	}
	return common.Address{}, errors.New("etherbase must be explicitly specified")
}

// isLocalBlock checks whether the specified block is mined
// by local miner accounts.
//
// We regard two types of accounts as local miner account: etherbase
// and accounts specified via `txpool.locals` flag.
func (s *Ethereum) isLocalBlock(header *types.Header) bool {
	author, err := s.engine.Author(header)
	if err != nil {
		log.Warn("Failed to retrieve block author", "number", header.Number.Uint64(), "hash", header.Hash(), "err", err)
		return false
	}
	// Check whether the given address is etherbase.
	s.lock.RLock()
	etherbase := s.etherbase
	s.lock.RUnlock()
	if author == etherbase {
		return true
	}
	// Check whether the given address is specified by `txpool.local`
	// CLI flag.
	for _, account := range s.config.TxPool.Locals {
		if account == author {
			return true
		}
	}
	return false
}

// shouldPreserve checks whether we should preserve the given block
// during the chain reorg depending on whether the author of block
// is a local account.
func (s *Ethereum) shouldPreserve(header *types.Header) bool {
	// The reason we need to disable the self-reorg preserving for clique
	// is it can be probable to introduce a deadlock.
	//
	// e.g. If there are 7 available signers
	//
	// r1   A
	// r2     B
	// r3       C
	// r4         D
	// r5   A      [X] F G
	// r6    [X]
	//
	// In the round5, the in-turn signer E is offline, so the worst case
	// is A, F and G sign the block of round5 and reject the block of opponents
	// and in the round6, the last available signer B is offline, the whole
	// network is stuck.
	if _, ok := s.engine.(*clique.Clique); ok {
		return false
	}
	if _, ok := s.engine.(*satoshi.Satoshi); ok {
		return false
	}
	return s.isLocalBlock(header)
}

// SetEtherbase sets the mining reward address.
func (s *Ethereum) SetEtherbase(etherbase common.Address) {
	s.lock.Lock()
	s.etherbase = etherbase
	s.lock.Unlock()

	s.miner.SetEtherbase(etherbase)
}

// StartMining starts the miner with the given number of CPU threads. If mining
// is already running, this method adjust the number of threads allowed to use
// and updates the minimum price required by the transaction pool.
func (s *Ethereum) StartMining() error {
	// If the miner was not running, initialize it
	if !s.IsMining() {
		// Propagate the initial price point to the transaction pool
		s.lock.RLock()
		price := s.gasPrice
		s.lock.RUnlock()
		s.txPool.SetGasTip(price)

		// Configure the local mining address
		eb, err := s.Etherbase()
		if err != nil {
			log.Error("Cannot start mining without etherbase", "err", err)
			return fmt.Errorf("etherbase missing: %v", err)
		}
		var cli *clique.Clique
		if c, ok := s.engine.(*clique.Clique); ok {
			cli = c
		} else if cl, ok := s.engine.(*beacon.Beacon); ok {
			if c, ok := cl.InnerEngine().(*clique.Clique); ok {
				cli = c
			}
		}
		if cli != nil {
			wallet, err := s.accountManager.Find(accounts.Account{Address: eb})
			if wallet == nil || err != nil {
				log.Error("Etherbase account unavailable locally", "err", err)
				return fmt.Errorf("signer missing: %v", err)
			}
			cli.Authorize(eb, wallet.SignData)
		}
		if satoshi, ok := s.engine.(*satoshi.Satoshi); ok {
			wallet, err := s.accountManager.Find(accounts.Account{Address: eb})
			if wallet == nil || err != nil {
				log.Error("Etherbase account unavailable locally", "err", err)
				return fmt.Errorf("signer missing: %v", err)
			}
			satoshi.Authorize(eb, wallet.SignData, wallet.SignTx)

			minerInfo := metrics.Get("miner-info")
			if minerInfo != nil {
				minerInfo.(metrics.Label).Value()["Etherbase"] = eb.String()
			}
		}
		// If mining is started, we can disable the transaction rejection mechanism
		// introduced to speed sync times.
		s.handler.enableSyncedFeatures()

		go s.miner.Start()
	}
	return nil
}

// StopMining terminates the miner, both at the consensus engine level as well as
// at the block creation level.
func (s *Ethereum) StopMining() {
	// Update the thread count within the consensus engine
	type threaded interface {
		SetThreads(threads int)
	}
	if th, ok := s.engine.(threaded); ok {
		th.SetThreads(-1)
	}
	// Stop the block creating itself
	s.miner.Stop()
}

func (s *Ethereum) IsMining() bool      { return s.miner.Mining() }
func (s *Ethereum) Miner() *miner.Miner { return s.miner }

func (s *Ethereum) AccountManager() *accounts.Manager  { return s.accountManager }
func (s *Ethereum) BlockChain() *core.BlockChain       { return s.blockchain }
func (s *Ethereum) TxPool() *txpool.TxPool             { return s.txPool }
func (s *Ethereum) VotePool() *vote.VotePool           { return s.votePool }
func (s *Ethereum) EventMux() *event.TypeMux           { return s.eventMux }
func (s *Ethereum) Engine() consensus.Engine           { return s.engine }
func (s *Ethereum) ChainDb() ethdb.Database            { return s.chainDb }
func (s *Ethereum) IsListening() bool                  { return true } // Always listening
func (s *Ethereum) Downloader() *downloader.Downloader { return s.handler.downloader }
func (s *Ethereum) Synced() bool                       { return s.handler.synced.Load() }
func (s *Ethereum) SetSynced()                         { s.handler.enableSyncedFeatures() }
func (s *Ethereum) ArchiveMode() bool                  { return s.config.NoPruning }
func (s *Ethereum) BloomIndexer() *core.ChainIndexer   { return s.bloomIndexer }
func (s *Ethereum) Merger() *consensus.Merger          { return s.merger }
func (s *Ethereum) SyncMode() downloader.SyncMode {
	mode, _ := s.handler.chainSync.modeAndLocalHead()
	return mode
}

// Protocols returns all the currently configured
// network protocols to start.
func (s *Ethereum) Protocols() []p2p.Protocol {
	protos := eth.MakeProtocols((*ethHandler)(s.handler), s.networkID, s.ethDialCandidates)
	if !s.config.DisableSnapProtocol && s.config.SnapshotCache > 0 {
		protos = append(protos, snap.MakeProtocols((*snapHandler)(s.handler), s.snapDialCandidates)...)
	}
	if s.config.EnableTrustProtocol {
		protos = append(protos, trust.MakeProtocols((*trustHandler)(s.handler), s.snapDialCandidates)...)
	}

	return protos
}

// Start implements node.Lifecycle, starting all internal goroutines needed by the
// Ethereum protocol implementation.
func (s *Ethereum) Start() error {
	eth.StartENRFilter(s.blockchain, s.p2pServer)
	eth.StartENRUpdater(s.blockchain, s.p2pServer.LocalNode())

	// Start the bloom bits servicing goroutines
	s.startBloomHandlers(params.BloomBitsBlocks)

	// Regularly update shutdown marker
	s.shutdownTracker.Start()

	// Figure out a max peers count based on the server limits
	maxPeers := s.p2pServer.MaxPeers
	if s.config.LightServ > 0 {
		if s.config.LightPeers >= s.p2pServer.MaxPeers {
			return fmt.Errorf("invalid peer config: light peer count (%d) >= total peer count (%d)", s.config.LightPeers, s.p2pServer.MaxPeers)
		}
		maxPeers -= s.config.LightPeers
	}
	// Start the networking layer and the light server if requested
	s.handler.Start(maxPeers, s.p2pServer.MaxPeersPerIP)
	return nil
}

// Stop implements node.Lifecycle, terminating all internal goroutines used by the
// Ethereum protocol.
func (s *Ethereum) Stop() error {
	// Stop all the peer-related stuff first.
	s.ethDialCandidates.Close()
	s.snapDialCandidates.Close()
	s.trustDialCandidates.Close()
	s.handler.Stop()

	// Then stop everything else.
	s.bloomIndexer.Close()
	close(s.closeBloomHandler)
	s.txPool.Close()
	s.miner.Close()
	s.blockchain.Stop()
	s.engine.Close()

	// Clean shutdown marker as the last thing before closing db
	s.shutdownTracker.Stop()

	s.chainDb.Close()
	s.eventMux.Stop()

	return nil
}<|MERGE_RESOLUTION|>--- conflicted
+++ resolved
@@ -190,10 +190,6 @@
 		chainConfig.HaberTime = config.OverrideHaber
 		overrides.OverrideHaber = config.OverrideHaber
 	}
-	if config.OverrideBohr != nil {
-		chainConfig.BohrTime = config.OverrideBohr
-		overrides.OverrideBohr = config.OverrideBohr
-	}
 	if config.OverrideVerkle != nil {
 		chainConfig.VerkleTime = config.OverrideVerkle
 		overrides.OverrideVerkle = config.OverrideVerkle
@@ -340,42 +336,6 @@
 	eth.miner = miner.New(eth, &config.Miner, eth.blockchain.Config(), eth.EventMux(), eth.engine, eth.isLocalBlock)
 	eth.miner.SetExtra(makeExtraData(config.Miner.ExtraData))
 
-<<<<<<< HEAD
-=======
-	// Create voteManager instance
-	if posa, ok := eth.engine.(consensus.PoSA); ok {
-		// Create votePool instance
-		votePool := vote.NewVotePool(eth.blockchain, posa)
-		eth.votePool = votePool
-		if parlia, ok := eth.engine.(*parlia.Parlia); ok {
-			if !config.Miner.DisableVoteAttestation {
-				// if there is no VotePool in Parlia Engine, the miner can't get votes for assembling
-				parlia.VotePool = votePool
-			}
-		} else {
-			return nil, errors.New("Engine is not Parlia type")
-		}
-		log.Info("Create votePool successfully")
-		eth.handler.votepool = votePool
-		if stack.Config().EnableMaliciousVoteMonitor {
-			eth.handler.maliciousVoteMonitor = monitor.NewMaliciousVoteMonitor()
-			log.Info("Create MaliciousVoteMonitor successfully")
-		}
-
-		if config.Miner.VoteEnable {
-			conf := stack.Config()
-			blsPasswordPath := stack.ResolvePath(conf.BLSPasswordFile)
-			blsWalletPath := stack.ResolvePath(conf.BLSWalletDir)
-			voteJournalPath := stack.ResolvePath(conf.VoteJournalDir)
-			if _, err := vote.NewVoteManager(eth, eth.blockchain, votePool, voteJournalPath, blsPasswordPath, blsWalletPath, posa); err != nil {
-				log.Error("Failed to Initialize voteManager", "err", err)
-				return nil, err
-			}
-			log.Info("Create voteManager successfully")
-		}
-	}
-
->>>>>>> f0c77955
 	gpoParams := config.GPO
 	if gpoParams.Default == nil {
 		gpoParams.Default = config.Miner.GasPrice
