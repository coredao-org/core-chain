--- conflicted
+++ resolved
@@ -29,8 +29,6 @@
 	"github.com/ethereum/go-ethereum/common"
 	"github.com/ethereum/go-ethereum/common/hexutil"
 	"github.com/ethereum/go-ethereum/consensus"
-	"github.com/ethereum/go-ethereum/consensus/beacon"
-	"github.com/ethereum/go-ethereum/consensus/clique"
 	"github.com/ethereum/go-ethereum/consensus/parlia"
 	"github.com/ethereum/go-ethereum/core"
 	"github.com/ethereum/go-ethereum/core/bloombits"
@@ -67,17 +65,14 @@
 	"github.com/ethereum/go-ethereum/params"
 	"github.com/ethereum/go-ethereum/rlp"
 	"github.com/ethereum/go-ethereum/rpc"
-<<<<<<< HEAD
 	"github.com/ethereum/go-ethereum/triedb/pathdb"
+	gethversion "github.com/ethereum/go-ethereum/version"
 )
 
 const (
 	ChainDBNamespace = "eth/db/chaindata/"
 	JournalFileName  = "trie.journal"
 	ChainData        = "chaindata"
-=======
-	gethversion "github.com/ethereum/go-ethereum/version"
->>>>>>> c64cf28f
 )
 
 // Config contains the configuration options of the ETH protocol.
@@ -508,22 +503,6 @@
 			log.Error("Cannot start mining without etherbase", "err", err)
 			return fmt.Errorf("etherbase missing: %v", err)
 		}
-		var cli *clique.Clique
-		if c, ok := s.engine.(*clique.Clique); ok {
-			cli = c
-		} else if cl, ok := s.engine.(*beacon.Beacon); ok {
-			if c, ok := cl.InnerEngine().(*clique.Clique); ok {
-				cli = c
-			}
-		}
-		if cli != nil {
-			wallet, err := s.accountManager.Find(accounts.Account{Address: eb})
-			if wallet == nil || err != nil {
-				log.Error("Etherbase account unavailable locally", "err", err)
-				return fmt.Errorf("signer missing: %v", err)
-			}
-			cli.Authorize(eb, wallet.SignData)
-		}
 		if parlia, ok := s.engine.(*parlia.Parlia); ok {
 			wallet, err := s.accountManager.Find(accounts.Account{Address: eb})
 			if wallet == nil || err != nil {
