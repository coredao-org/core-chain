// Copyright 2015 The go-ethereum Authors
// This file is part of the go-ethereum library.
//
// The go-ethereum library is free software: you can redistribute it and/or modify
// it under the terms of the GNU Lesser General Public License as published by
// the Free Software Foundation, either version 3 of the License, or
// (at your option) any later version.
//
// The go-ethereum library is distributed in the hope that it will be useful,
// but WITHOUT ANY WARRANTY; without even the implied warranty of
// MERCHANTABILITY or FITNESS FOR A PARTICULAR PURPOSE. See the
// GNU Lesser General Public License for more details.
//
// You should have received a copy of the GNU Lesser General Public License
// along with the go-ethereum library. If not, see <http://www.gnu.org/licenses/>.

// Package web3ext contains geth specific web3.js extensions.
package web3ext

var Modules = map[string]string{
	"admin":    AdminJs,
	"clique":   CliqueJs,
	"ethash":   EthashJs,
	"debug":    DebugJs,
	"eth":      EthJs,
	"miner":    MinerJs,
	"net":      NetJs,
	"personal": PersonalJs,
	"rpc":      RpcJs,
	"txpool":   TxpoolJs,
	"dev":      DevJs,
}

const CliqueJs = `
web3._extend({
	property: 'clique',
	methods: [
		new web3._extend.Method({
			name: 'getSnapshot',
			call: 'clique_getSnapshot',
			params: 1,
			inputFormatter: [web3._extend.formatters.inputBlockNumberFormatter]
		}),
		new web3._extend.Method({
			name: 'getSnapshotAtHash',
			call: 'clique_getSnapshotAtHash',
			params: 1
		}),
		new web3._extend.Method({
			name: 'getSigners',
			call: 'clique_getSigners',
			params: 1,
			inputFormatter: [web3._extend.formatters.inputBlockNumberFormatter]
		}),
		new web3._extend.Method({
			name: 'getSignersAtHash',
			call: 'clique_getSignersAtHash',
			params: 1
		}),
		new web3._extend.Method({
			name: 'propose',
			call: 'clique_propose',
			params: 2
		}),
		new web3._extend.Method({
			name: 'discard',
			call: 'clique_discard',
			params: 1
		}),
		new web3._extend.Method({
			name: 'status',
			call: 'clique_status',
			params: 0
		}),
		new web3._extend.Method({
			name: 'getSigner',
			call: 'clique_getSigner',
			params: 1,
			inputFormatter: [null]
		}),
	],
	properties: [
		new web3._extend.Property({
			name: 'proposals',
			getter: 'clique_proposals'
		}),
	]
});
`

const EthashJs = `
web3._extend({
	property: 'ethash',
	methods: [
		new web3._extend.Method({
			name: 'getWork',
			call: 'ethash_getWork',
			params: 0
		}),
		new web3._extend.Method({
			name: 'getHashrate',
			call: 'ethash_getHashrate',
			params: 0
		}),
		new web3._extend.Method({
			name: 'submitWork',
			call: 'ethash_submitWork',
			params: 3,
		}),
		new web3._extend.Method({
			name: 'submitHashrate',
			call: 'ethash_submitHashrate',
			params: 2,
		}),
	]
});
`

const AdminJs = `
web3._extend({
	property: 'admin',
	methods: [
		new web3._extend.Method({
			name: 'addPeer',
			call: 'admin_addPeer',
			params: 1
		}),
		new web3._extend.Method({
			name: 'removePeer',
			call: 'admin_removePeer',
			params: 1
		}),
		new web3._extend.Method({
			name: 'addTrustedPeer',
			call: 'admin_addTrustedPeer',
			params: 1
		}),
		new web3._extend.Method({
			name: 'removeTrustedPeer',
			call: 'admin_removeTrustedPeer',
			params: 1
		}),
		new web3._extend.Method({
			name: 'exportChain',
			call: 'admin_exportChain',
			params: 3,
			inputFormatter: [null, null, null]
		}),
		new web3._extend.Method({
			name: 'importChain',
			call: 'admin_importChain',
			params: 1
		}),
		new web3._extend.Method({
			name: 'sleepBlocks',
			call: 'admin_sleepBlocks',
			params: 2
		}),
		new web3._extend.Method({
			name: 'startHTTP',
			call: 'admin_startHTTP',
			params: 5,
			inputFormatter: [null, null, null, null, null]
		}),
		new web3._extend.Method({
			name: 'stopHTTP',
			call: 'admin_stopHTTP'
		}),
		// This method is deprecated.
		new web3._extend.Method({
			name: 'startRPC',
			call: 'admin_startRPC',
			params: 5,
			inputFormatter: [null, null, null, null, null]
		}),
		// This method is deprecated.
		new web3._extend.Method({
			name: 'stopRPC',
			call: 'admin_stopRPC'
		}),
		new web3._extend.Method({
			name: 'startWS',
			call: 'admin_startWS',
			params: 4,
			inputFormatter: [null, null, null, null]
		}),
		new web3._extend.Method({
			name: 'stopWS',
			call: 'admin_stopWS'
		}),
	],
	properties: [
		new web3._extend.Property({
			name: 'nodeInfo',
			getter: 'admin_nodeInfo'
		}),
		new web3._extend.Property({
			name: 'peers',
			getter: 'admin_peers'
		}),
		new web3._extend.Property({
			name: 'datadir',
			getter: 'admin_datadir'
		}),
	]
});
`

const DebugJs = `
web3._extend({
	property: 'debug',
	methods: [
		new web3._extend.Method({
			name: 'accountRange',
			call: 'debug_accountRange',
			params: 6,
			inputFormatter: [web3._extend.formatters.inputDefaultBlockNumberFormatter, null, null, null, null, null],
		}),
		new web3._extend.Method({
			name: 'printBlock',
			call: 'debug_printBlock',
			params: 1,
			outputFormatter: console.log
		}),
		new web3._extend.Method({
			name: 'getRawHeader',
			call: 'debug_getRawHeader',
			params: 1
		}),
		new web3._extend.Method({
			name: 'getRawBlock',
			call: 'debug_getRawBlock',
			params: 1
		}),
		new web3._extend.Method({
			name: 'getRawReceipts',
			call: 'debug_getRawReceipts',
			params: 1
		}),
		new web3._extend.Method({
			name: 'getRawTransaction',
			call: 'debug_getRawTransaction',
			params: 1
		}),
		new web3._extend.Method({
			name: 'setHead',
			call: 'debug_setHead',
			params: 1
		}),
		new web3._extend.Method({
			name: 'seedHash',
			call: 'debug_seedHash',
			params: 1
		}),
		new web3._extend.Method({
			name: 'dumpBlock',
			call: 'debug_dumpBlock',
			params: 1,
			inputFormatter: [web3._extend.formatters.inputBlockNumberFormatter]
		}),
		new web3._extend.Method({
			name: 'chaindbProperty',
			call: 'debug_chaindbProperty',
			outputFormatter: console.log
		}),
		new web3._extend.Method({
			name: 'chaindbCompact',
			call: 'debug_chaindbCompact',
		}),
		new web3._extend.Method({
			name: 'verbosity',
			call: 'debug_verbosity',
			params: 1
		}),
		new web3._extend.Method({
			name: 'vmodule',
			call: 'debug_vmodule',
			params: 1
		}),
		new web3._extend.Method({
			name: 'backtraceAt',
			call: 'debug_backtraceAt',
			params: 1,
		}),
		new web3._extend.Method({
			name: 'stacks',
			call: 'debug_stacks',
			params: 1,
			inputFormatter: [null],
			outputFormatter: console.log
		}),
		new web3._extend.Method({
			name: 'freeOSMemory',
			call: 'debug_freeOSMemory',
			params: 0,
		}),
		new web3._extend.Method({
			name: 'setGCPercent',
			call: 'debug_setGCPercent',
			params: 1,
		}),
		new web3._extend.Method({
			name: 'memStats',
			call: 'debug_memStats',
			params: 0,
		}),
		new web3._extend.Method({
			name: 'gcStats',
			call: 'debug_gcStats',
			params: 0,
		}),
		new web3._extend.Method({
			name: 'cpuProfile',
			call: 'debug_cpuProfile',
			params: 2
		}),
		new web3._extend.Method({
			name: 'startCPUProfile',
			call: 'debug_startCPUProfile',
			params: 1
		}),
		new web3._extend.Method({
			name: 'stopCPUProfile',
			call: 'debug_stopCPUProfile',
			params: 0
		}),
		new web3._extend.Method({
			name: 'goTrace',
			call: 'debug_goTrace',
			params: 2
		}),
		new web3._extend.Method({
			name: 'startGoTrace',
			call: 'debug_startGoTrace',
			params: 1
		}),
		new web3._extend.Method({
			name: 'stopGoTrace',
			call: 'debug_stopGoTrace',
			params: 0
		}),
		new web3._extend.Method({
			name: 'blockProfile',
			call: 'debug_blockProfile',
			params: 2
		}),
		new web3._extend.Method({
			name: 'setBlockProfileRate',
			call: 'debug_setBlockProfileRate',
			params: 1
		}),
		new web3._extend.Method({
			name: 'writeBlockProfile',
			call: 'debug_writeBlockProfile',
			params: 1
		}),
		new web3._extend.Method({
			name: 'mutexProfile',
			call: 'debug_mutexProfile',
			params: 2
		}),
		new web3._extend.Method({
			name: 'setMutexProfileFraction',
			call: 'debug_setMutexProfileFraction',
			params: 1
		}),
		new web3._extend.Method({
			name: 'writeMutexProfile',
			call: 'debug_writeMutexProfile',
			params: 1
		}),
		new web3._extend.Method({
			name: 'writeMemProfile',
			call: 'debug_writeMemProfile',
			params: 1
		}),
		new web3._extend.Method({
			name: 'traceBlock',
			call: 'debug_traceBlock',
			params: 2,
			inputFormatter: [null, null]
		}),
		new web3._extend.Method({
			name: 'traceBlockFromFile',
			call: 'debug_traceBlockFromFile',
			params: 2,
			inputFormatter: [null, null]
		}),
		new web3._extend.Method({
			name: 'traceBadBlock',
			call: 'debug_traceBadBlock',
			params: 1,
			inputFormatter: [null]
		}),
		new web3._extend.Method({
			name: 'standardTraceBadBlockToFile',
			call: 'debug_standardTraceBadBlockToFile',
			params: 2,
			inputFormatter: [null, null]
		}),
		new web3._extend.Method({
			name: 'intermediateRoots',
			call: 'debug_intermediateRoots',
			params: 2,
			inputFormatter: [null, null]
		}),
		new web3._extend.Method({
			name: 'standardTraceBlockToFile',
			call: 'debug_standardTraceBlockToFile',
			params: 2,
			inputFormatter: [null, null]
		}),
		new web3._extend.Method({
			name: 'traceBlockByNumber',
			call: 'debug_traceBlockByNumber',
			params: 2,
			inputFormatter: [web3._extend.formatters.inputBlockNumberFormatter, null]
		}),
		new web3._extend.Method({
			name: 'traceBlockByHash',
			call: 'debug_traceBlockByHash',
			params: 2,
			inputFormatter: [null, null]
		}),
		new web3._extend.Method({
			name: 'traceTransaction',
			call: 'debug_traceTransaction',
			params: 2,
			inputFormatter: [null, null]
		}),
		new web3._extend.Method({
			name: 'traceCall',
			call: 'debug_traceCall',
			params: 3,
			inputFormatter: [null, null, null]
		}),
		new web3._extend.Method({
			name: 'preimage',
			call: 'debug_preimage',
			params: 1,
			inputFormatter: [null]
		}),
		new web3._extend.Method({
			name: 'getBadBlocks',
			call: 'debug_getBadBlocks',
			params: 0,
		}),
		new web3._extend.Method({
			name: 'storageRangeAt',
			call: 'debug_storageRangeAt',
			params: 5,
		}),
		new web3._extend.Method({
			name: 'getModifiedAccountsByNumber',
			call: 'debug_getModifiedAccountsByNumber',
			params: 2,
			inputFormatter: [null, null],
		}),
		new web3._extend.Method({
			name: 'getModifiedAccountsByHash',
			call: 'debug_getModifiedAccountsByHash',
			params: 2,
			inputFormatter:[null, null],
		}),
		new web3._extend.Method({
			name: 'freezeClient',
			call: 'debug_freezeClient',
			params: 1,
		}),
		new web3._extend.Method({
			name: 'getAccessibleState',
			call: 'debug_getAccessibleState',
			params: 2,
			inputFormatter:[web3._extend.formatters.inputBlockNumberFormatter, web3._extend.formatters.inputBlockNumberFormatter],
		}),
		new web3._extend.Method({
			name: 'dbGet',
			call: 'debug_dbGet',
			params: 1
		}),
		new web3._extend.Method({
			name: 'dbAncient',
			call: 'debug_dbAncient',
			params: 2
		}),
		new web3._extend.Method({
			name: 'dbAncients',
			call: 'debug_dbAncients',
			params: 0
		}),
		new web3._extend.Method({
			name: 'setTrieFlushInterval',
			call: 'debug_setTrieFlushInterval',
			params: 1
		}),
		new web3._extend.Method({
			name: 'getTrieFlushInterval',
			call: 'debug_getTrieFlushInterval',
			params: 0
		}),
	],
	properties: []
});
`

const EthJs = `
web3._extend({
	property: 'eth',
	methods: [
		new web3._extend.Method({
			name: 'chainId',
			call: 'eth_chainId',
			params: 0
		}),
		new web3._extend.Method({
			name: 'sign',
			call: 'eth_sign',
			params: 2,
			inputFormatter: [web3._extend.formatters.inputAddressFormatter, null]
		}),
		new web3._extend.Method({
			name: 'resend',
			call: 'eth_resend',
			params: 3,
			inputFormatter: [web3._extend.formatters.inputTransactionFormatter, web3._extend.utils.fromDecimal, web3._extend.utils.fromDecimal]
		}),
		new web3._extend.Method({
			name: 'signTransaction',
			call: 'eth_signTransaction',
			params: 1,
			inputFormatter: [web3._extend.formatters.inputTransactionFormatter]
		}),
		new web3._extend.Method({
			name: 'estimateGas',
			call: 'eth_estimateGas',
			params: 3,
			inputFormatter: [web3._extend.formatters.inputCallFormatter, web3._extend.formatters.inputBlockNumberFormatter, null],
			outputFormatter: web3._extend.utils.toDecimal
		}),
		new web3._extend.Method({
			name: 'submitTransaction',
			call: 'eth_submitTransaction',
			params: 1,
			inputFormatter: [web3._extend.formatters.inputTransactionFormatter]
		}),
		new web3._extend.Method({
			name: 'fillTransaction',
			call: 'eth_fillTransaction',
			params: 1,
			inputFormatter: [web3._extend.formatters.inputTransactionFormatter]
		}),
		new web3._extend.Method({
			name: 'getHeaderByNumber',
			call: 'eth_getHeaderByNumber',
			params: 1,
			inputFormatter: [web3._extend.formatters.inputBlockNumberFormatter]
		}),
		new web3._extend.Method({
			name: 'getHeaderByHash',
			call: 'eth_getHeaderByHash',
			params: 1
		}),
		new web3._extend.Method({
			name: 'getBlockByNumber',
			call: 'eth_getBlockByNumber',
			params: 2,
			inputFormatter: [web3._extend.formatters.inputBlockNumberFormatter, function (val) { return !!val; }]
		}),
		new web3._extend.Method({
			name: 'getBlockByHash',
			call: 'eth_getBlockByHash',
			params: 2,
			inputFormatter: [null, function (val) { return !!val; }]
		}),
		new web3._extend.Method({
			name: 'getRawTransaction',
			call: 'eth_getRawTransactionByHash',
			params: 1
		}),
		new web3._extend.Method({
			name: 'getRawTransactionFromBlock',
			call: function(args) {
				return (web3._extend.utils.isString(args[0]) && args[0].indexOf('0x') === 0) ? 'eth_getRawTransactionByBlockHashAndIndex' : 'eth_getRawTransactionByBlockNumberAndIndex';
			},
			params: 2,
			inputFormatter: [web3._extend.formatters.inputBlockNumberFormatter, web3._extend.utils.toHex]
		}),
		new web3._extend.Method({
			name: 'getProof',
			call: 'eth_getProof',
			params: 3,
			inputFormatter: [web3._extend.formatters.inputAddressFormatter, null, web3._extend.formatters.inputBlockNumberFormatter]
		}),
		new web3._extend.Method({
			name: 'createAccessList',
			call: 'eth_createAccessList',
			params: 2,
			inputFormatter: [null, web3._extend.formatters.inputBlockNumberFormatter],
		}),
		new web3._extend.Method({
			name: 'getLogs',
			call: 'eth_getLogs',
			params: 1,
		}),
		new web3._extend.Method({
			name: 'call',
			call: 'eth_call',
			params: 4,
			inputFormatter: [web3._extend.formatters.inputCallFormatter, web3._extend.formatters.inputDefaultBlockNumberFormatter, null, null],
		}),
		new web3._extend.Method({
			name: 'simulateV1',
			call: 'eth_simulateV1',
			params: 2,
			inputFormatter: [null, web3._extend.formatters.inputDefaultBlockNumberFormatter],
		}),
		new web3._extend.Method({
			name: 'getBlockReceipts',
			call: 'eth_getBlockReceipts',
			params: 1,
		}),
		new web3._extend.Method({
			name: 'getBlobSidecars',
			call: 'eth_getBlobSidecars',
			params: 2,
		}),
		new web3._extend.Method({
			name: 'getBlobSidecarByTxHash',
			call: 'eth_getBlobSidecarByTxHash',
			params: 2,
		}),
	],
	properties: [
		new web3._extend.Property({
			name: 'pendingTransactions',
			getter: 'eth_pendingTransactions',
			outputFormatter: function(txs) {
				var formatted = [];
				for (var i = 0; i < txs.length; i++) {
					formatted.push(web3._extend.formatters.outputTransactionFormatter(txs[i]));
					formatted[i].blockHash = null;
				}
				return formatted;
			}
		}),
		new web3._extend.Property({
			name: 'maxPriorityFeePerGas',
			getter: 'eth_maxPriorityFeePerGas',
			outputFormatter: web3._extend.utils.toBigNumber
		}),
	]
});
`

const MinerJs = `
web3._extend({
	property: 'miner',
	methods: [
		new web3._extend.Method({
<<<<<<< HEAD
			name: 'start',
			call: 'miner_start',
		}),
		new web3._extend.Method({
			name: 'stop',
			call: 'miner_stop'
		}),
		new web3._extend.Method({
			name: 'mevRunning',
			call: 'miner_mevRunning'
		}),
		new web3._extend.Method({
			name: 'startMev',
			call: 'miner_startMev'
		}),
		new web3._extend.Method({
			name: 'stopMev',
			call: 'miner_stopMev'
		}),
		new web3._extend.Method({
			name: 'addBuilder',
			call: 'miner_addBuilder',
			params: 2,
			inputFormatter: [web3._extend.formatters.inputAddressFormatter, null]
		}),
		new web3._extend.Method({
			name: 'removeBuilder',
			call: 'miner_removeBuilder',
			params: 1,
			inputFormatter: [web3._extend.formatters.inputAddressFormatter]
		}),
		new web3._extend.Method({
			name: 'setEtherbase',
			call: 'miner_setEtherbase',
			params: 1,
			inputFormatter: [web3._extend.formatters.inputAddressFormatter]
		}),
		new web3._extend.Method({
=======
>>>>>>> f3c696fa
			name: 'setExtra',
			call: 'miner_setExtra',
			params: 1
		}),
		new web3._extend.Method({
			name: 'setGasPrice',
			call: 'miner_setGasPrice',
			params: 1,
			inputFormatter: [web3._extend.utils.fromDecimal]
		}),
		new web3._extend.Method({
			name: 'setGasLimit',
			call: 'miner_setGasLimit',
			params: 1,
			inputFormatter: [web3._extend.utils.fromDecimal]
		}),
	],
	properties: []
});
`

const NetJs = `
web3._extend({
	property: 'net',
	methods: [],
	properties: [
		new web3._extend.Property({
			name: 'version',
			getter: 'net_version'
		}),
	]
});
`

const PersonalJs = `
web3._extend({
	property: 'personal',
	methods: [
		new web3._extend.Method({
			name: 'importRawKey',
			call: 'personal_importRawKey',
			params: 2
		}),
		new web3._extend.Method({
			name: 'sign',
			call: 'personal_sign',
			params: 3,
			inputFormatter: [null, web3._extend.formatters.inputAddressFormatter, null]
		}),
		new web3._extend.Method({
			name: 'ecRecover',
			call: 'personal_ecRecover',
			params: 2
		}),
		new web3._extend.Method({
			name: 'openWallet',
			call: 'personal_openWallet',
			params: 2
		}),
		new web3._extend.Method({
			name: 'deriveAccount',
			call: 'personal_deriveAccount',
			params: 3
		}),
		new web3._extend.Method({
			name: 'signTransaction',
			call: 'personal_signTransaction',
			params: 2,
			inputFormatter: [web3._extend.formatters.inputTransactionFormatter, null]
		}),
		new web3._extend.Method({
			name: 'unpair',
			call: 'personal_unpair',
			params: 2
		}),
		new web3._extend.Method({
			name: 'initializeWallet',
			call: 'personal_initializeWallet',
			params: 1
		})
	],
	properties: [
		new web3._extend.Property({
			name: 'listWallets',
			getter: 'personal_listWallets'
		}),
	]
})
`

const RpcJs = `
web3._extend({
	property: 'rpc',
	methods: [],
	properties: [
		new web3._extend.Property({
			name: 'modules',
			getter: 'rpc_modules'
		}),
	]
});
`

const TxpoolJs = `
web3._extend({
	property: 'txpool',
	methods: [],
	properties:
	[
		new web3._extend.Property({
			name: 'content',
			getter: 'txpool_content'
		}),
		new web3._extend.Property({
			name: 'inspect',
			getter: 'txpool_inspect'
		}),
		new web3._extend.Property({
			name: 'status',
			getter: 'txpool_status',
			outputFormatter: function(status) {
				status.pending = web3._extend.utils.toDecimal(status.pending);
				status.queued = web3._extend.utils.toDecimal(status.queued);
				return status;
			}
		}),
		new web3._extend.Method({
			name: 'contentFrom',
			call: 'txpool_contentFrom',
			params: 1,
		}),
	]
});
`

const DevJs = `
web3._extend({
	property: 'dev',
	methods:
	[
		new web3._extend.Method({
			name: 'addWithdrawal',
			call: 'dev_addWithdrawal',
			params: 1
		}),
		new web3._extend.Method({
			name: 'setFeeRecipient',
			call: 'dev_setFeeRecipient',
			params: 1
		}),
	],
});
`<|MERGE_RESOLUTION|>--- conflicted
+++ resolved
@@ -657,7 +657,6 @@
 	property: 'miner',
 	methods: [
 		new web3._extend.Method({
-<<<<<<< HEAD
 			name: 'start',
 			call: 'miner_start',
 		}),
@@ -696,8 +695,6 @@
 			inputFormatter: [web3._extend.formatters.inputAddressFormatter]
 		}),
 		new web3._extend.Method({
-=======
->>>>>>> f3c696fa
 			name: 'setExtra',
 			call: 'miner_setExtra',
 			params: 1
@@ -713,6 +710,11 @@
 			call: 'miner_setGasLimit',
 			params: 1,
 			inputFormatter: [web3._extend.utils.fromDecimal]
+		}),
+		new web3._extend.Method({
+			name: 'setRecommitInterval',
+			call: 'miner_setRecommitInterval',
+			params: 1,
 		}),
 	],
 	properties: []
