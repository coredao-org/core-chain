--- conflicted
+++ resolved
@@ -200,10 +200,7 @@
 		}
 		// Satoshi uses V on the form 0 or 1
 		useEthereumV = false
-<<<<<<< HEAD
 		req = &SignDataRequest{ContentType: mediaType, Rawdata: satoshiRlp, Messages: messages, Hash: sighash}
-=======
-		req = &SignDataRequest{ContentType: mediaType, Rawdata: parliaRlp, Messages: messages, Hash: sighash}
 	case apitypes.DataTyped.Mime:
 		// EIP-712 conformant typed data
 		var err error
@@ -211,7 +208,6 @@
 		if err != nil {
 			return nil, useEthereumV, err
 		}
->>>>>>> 5e74ea65
 	default: // also case TextPlain.Mime:
 		// Calculates an Ethereum ECDSA signature for:
 		// hash = keccak256("\x19Ethereum Signed Message:\n${message length}${message}")
