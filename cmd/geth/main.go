--- conflicted
+++ resolved
@@ -222,11 +222,7 @@
 	// Initialize the CLI app and start Geth
 	app.Action = geth
 	app.HideVersion = true // we have a command to print the version
-<<<<<<< HEAD
-	app.Copyright = "Copyright 2013-2022 The go-ethereum Authors and BSC Authors"
-=======
 	app.Copyright = "Copyright 2013-2022 The go-ethereum Authors and CORE Authors"
->>>>>>> 0669b440
 	app.Commands = []cli.Command{
 		// See chaincmd.go:
 		initCommand,
