--- conflicted
+++ resolved
@@ -32,9 +32,11 @@
 	"github.com/ethereum/go-ethereum/cmd/utils"
 	"github.com/ethereum/go-ethereum/common"
 	"github.com/ethereum/go-ethereum/console/prompt"
+	"github.com/ethereum/go-ethereum/eth"
 	"github.com/ethereum/go-ethereum/eth/downloader"
 	"github.com/ethereum/go-ethereum/ethclient"
 	"github.com/ethereum/go-ethereum/internal/debug"
+	"github.com/ethereum/go-ethereum/internal/ethapi"
 	"github.com/ethereum/go-ethereum/internal/flags"
 	"github.com/ethereum/go-ethereum/log"
 	"github.com/ethereum/go-ethereum/node"
@@ -139,19 +141,15 @@
 		utils.MaxPeersFlag,
 		utils.MaxPeersPerIPFlag,
 		utils.MaxPendingPeersFlag,
-		utils.MiningEnabledFlag, // deprecated
+		utils.MiningEnabledFlag,
 		utils.MinerGasLimitFlag,
 		utils.MinerGasPriceFlag,
-		utils.MinerEtherbaseFlag, // deprecated
+		utils.MinerEtherbaseFlag,
 		utils.MinerExtraDataFlag,
 		utils.MinerRecommitIntervalFlag,
-<<<<<<< HEAD
+		utils.MinerNewPayloadTimeoutFlag, // deprecated
 		utils.MinerDelayLeftoverFlag,
 		// utils.MinerNewPayloadTimeout,
-=======
-		utils.MinerPendingFeeRecipientFlag,
-		utils.MinerNewPayloadTimeoutFlag, // deprecated
->>>>>>> f3c696fa
 		utils.NATFlag,
 		utils.NoDiscoverFlag,
 		utils.PeerFilterPatternsFlag,
@@ -188,9 +186,7 @@
 		utils.VoteJournalDirFlag,
 		utils.LogDebugFlag,
 		utils.LogBacktraceAtFlag,
-<<<<<<< HEAD
 		utils.BlobExtraReserveFlag,
-=======
 		utils.BeaconApiFlag,
 		utils.BeaconApiHeaderFlag,
 		utils.BeaconThresholdFlag,
@@ -199,7 +195,6 @@
 		utils.BeaconGenesisRootFlag,
 		utils.BeaconGenesisTimeFlag,
 		utils.BeaconCheckpointFlag,
->>>>>>> f3c696fa
 	}, utils.NetworkFlags, utils.DatabaseFlags)
 
 	rpcFlags = []cli.Flag{
@@ -342,16 +337,8 @@
 func prepare(ctx *cli.Context) {
 	// If we're running a known preset, log it for convenience.
 	switch {
-<<<<<<< HEAD
 	case ctx.IsSet(utils.ChapelFlag.Name):
 		log.Info("Starting BSC on Chapel testnet...")
-=======
-	case ctx.IsSet(utils.SepoliaFlag.Name):
-		log.Info("Starting Geth on Sepolia testnet...")
-
-	case ctx.IsSet(utils.HoleskyFlag.Name):
-		log.Info("Starting Geth on Holesky testnet...")
->>>>>>> f3c696fa
 
 	case ctx.IsSet(utils.DeveloperFlag.Name):
 		log.Info("Starting Geth in ephemeral dev mode...")
@@ -374,14 +361,8 @@
 	// If we're a full node on mainnet without --cache specified, bump default cache allowance
 	if !ctx.IsSet(utils.CacheFlag.Name) && !ctx.IsSet(utils.NetworkIdFlag.Name) {
 		// Make sure we're not on any supported preconfigured testnet either
-<<<<<<< HEAD
-		if !ctx.IsSet(utils.DeveloperFlag.Name) &&
-			!ctx.IsSet(utils.ChapelFlag.Name) {
-=======
-		if !ctx.IsSet(utils.HoleskyFlag.Name) &&
-			!ctx.IsSet(utils.SepoliaFlag.Name) &&
+		if !ctx.IsSet(utils.ChapelFlag.Name) &&
 			!ctx.IsSet(utils.DeveloperFlag.Name) {
->>>>>>> f3c696fa
 			// Nope, we're really on mainnet. Bump that cache up!
 			log.Info("Bumping default cache on mainnet", "provided", ctx.Int(utils.CacheFlag.Name), "updated", 4096)
 			ctx.Set(utils.CacheFlag.Name, strconv.Itoa(4096))
@@ -398,10 +379,10 @@
 	}
 
 	prepare(ctx)
-	stack := makeFullNode(ctx)
+	stack, backend := makeFullNode(ctx)
 	defer stack.Close()
 
-	startNode(ctx, stack, false)
+	startNode(ctx, stack, backend, false)
 	stack.Wait()
 	return nil
 }
@@ -409,11 +390,7 @@
 // startNode boots up the system node and all registered protocols, after which
 // it unlocks any requested accounts, and starts the RPC/IPC interfaces and the
 // miner.
-<<<<<<< HEAD
 func startNode(ctx *cli.Context, stack *node.Node, backend ethapi.Backend, isConsole bool) {
-=======
-func startNode(ctx *cli.Context, stack *node.Node, isConsole bool) {
->>>>>>> f3c696fa
 	// Start up the node itself
 	utils.StartNode(ctx, stack, isConsole)
 
@@ -484,7 +461,6 @@
 			}
 		}()
 	}
-<<<<<<< HEAD
 
 	// Start auxiliary services if enabled
 	ethBackend, ok := backend.(*eth.EthAPIBackend)
@@ -508,8 +484,6 @@
 			utils.Fatalf("Failed to start mining: %v", err)
 		}
 	}
-=======
->>>>>>> f3c696fa
 }
 
 // unlockAccounts unlocks any account specifically requested.
