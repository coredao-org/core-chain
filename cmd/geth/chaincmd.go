--- conflicted
+++ resolved
@@ -301,7 +301,6 @@
 	if err != nil {
 		utils.Fatalf("Failed to write genesis block: %v", err)
 	}
-<<<<<<< HEAD
 	log.Info("Successfully wrote genesis state", "database", name, "hash", hash.String())
 	return nil
 }
@@ -435,9 +434,6 @@
 	if err != nil {
 		utils.Fatalf("Failed to create node configs: %v", err)
 	}
-=======
-	log.Info("Successfully wrote genesis state", "database", "chaindata", "hash", hash)
->>>>>>> c4ad459b
 
 	for i := 0; i < size; i++ {
 		// Write config.toml
