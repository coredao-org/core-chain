// Copyright 2015 The go-ethereum Authors
// This file is part of go-ethereum.
//
// go-ethereum is free software: you can redistribute it and/or modify
// it under the terms of the GNU General Public License as published by
// the Free Software Foundation, either version 3 of the License, or
// (at your option) any later version.
//
// go-ethereum is distributed in the hope that it will be useful,
// but WITHOUT ANY WARRANTY; without even the implied warranty of
// MERCHANTABILITY or FITNESS FOR A PARTICULAR PURPOSE. See the
// GNU General Public License for more details.
//
// You should have received a copy of the GNU General Public License
// along with go-ethereum. If not, see <http://www.gnu.org/licenses/>.

package main

import (
	"encoding/json"
	"errors"
	"fmt"
	"io"
	"net"
	"os"
	"path"
	"runtime"
	"strconv"
	"strings"
	"sync/atomic"
	"time"

	"github.com/olekukonko/tablewriter"
	"github.com/urfave/cli/v2"

	"github.com/ethereum/go-ethereum/cmd/utils"
	"github.com/ethereum/go-ethereum/common"
	"github.com/ethereum/go-ethereum/common/hexutil"
	"github.com/ethereum/go-ethereum/core"
	"github.com/ethereum/go-ethereum/core/rawdb"
	"github.com/ethereum/go-ethereum/core/state"
	"github.com/ethereum/go-ethereum/core/types"
	"github.com/ethereum/go-ethereum/crypto"
	"github.com/ethereum/go-ethereum/ethdb"
	"github.com/ethereum/go-ethereum/internal/flags"
	"github.com/ethereum/go-ethereum/log"
	"github.com/ethereum/go-ethereum/metrics"
	"github.com/ethereum/go-ethereum/node"
<<<<<<< HEAD
	"github.com/ethereum/go-ethereum/p2p/enode"
	"github.com/ethereum/go-ethereum/trie"
	"github.com/ethereum/go-ethereum/trie/triedb/pathdb"
=======
	"github.com/urfave/cli/v2"
>>>>>>> 8f7eb9cc
)

var (
	initCommand = &cli.Command{
		Action:    initGenesis,
		Name:      "init",
		Usage:     "Bootstrap and initialize a new genesis block",
		ArgsUsage: "<genesisPath>",
		Flags: flags.Merge([]cli.Flag{
			utils.CachePreimagesFlag,
<<<<<<< HEAD
			utils.StateSchemeFlag,
		}, utils.DatabasePathFlags),
=======
			utils.OverrideCancun,
			utils.OverrideVerkle,
		}, utils.DatabaseFlags),
>>>>>>> 8f7eb9cc
		Description: `
The init command initializes a new genesis block and definition for the network.
This is a destructive action and changes the network in which you will be
participating.

It expects the genesis file as argument.`,
	}
	initNetworkCommand = &cli.Command{
		Action:    initNetwork,
		Name:      "init-network",
		Usage:     "Bootstrap and initialize a new genesis block, and nodekey, config files for network nodes",
		ArgsUsage: "<genesisPath>",
		Flags: []cli.Flag{
			utils.InitNetworkDir,
			utils.InitNetworkPort,
			utils.InitNetworkSize,
			utils.InitNetworkIps,
			configFileFlag,
		},
		Category: "BLOCKCHAIN COMMANDS",
		Description: `
The init-network command initializes a new genesis block, definition for the network, config files for network nodes.
It expects the genesis file as argument.`,
	}
	dumpGenesisCommand = &cli.Command{
		Action:    dumpGenesis,
		Name:      "dumpgenesis",
		Usage:     "Dumps genesis block JSON configuration to stdout",
		ArgsUsage: "",
		Flags:     append([]cli.Flag{utils.DataDirFlag}, utils.NetworkFlags...),
		Description: `
The dumpgenesis command prints the genesis configuration of the network preset
if one is set.  Otherwise it prints the genesis from the datadir.`,
	}
	importCommand = &cli.Command{
		Action:    importChain,
		Name:      "import",
		Usage:     "Import a blockchain file",
		ArgsUsage: "<filename> (<filename 2> ... <filename N>) ",
		Flags: flags.Merge([]cli.Flag{
			utils.CacheFlag,
			utils.SyncModeFlag,
			utils.GCModeFlag,
			utils.SnapshotFlag,
			utils.CacheDatabaseFlag,
			utils.CacheGCFlag,
			utils.MetricsEnabledFlag,
			utils.MetricsEnabledExpensiveFlag,
			utils.MetricsHTTPFlag,
			utils.MetricsPortFlag,
			utils.MetricsEnableInfluxDBFlag,
			utils.MetricsEnableInfluxDBV2Flag,
			utils.MetricsInfluxDBEndpointFlag,
			utils.MetricsInfluxDBDatabaseFlag,
			utils.MetricsInfluxDBUsernameFlag,
			utils.MetricsInfluxDBPasswordFlag,
			utils.MetricsInfluxDBTagsFlag,
			utils.MetricsInfluxDBTokenFlag,
			utils.MetricsInfluxDBBucketFlag,
			utils.MetricsInfluxDBOrganizationFlag,
			utils.TxLookupLimitFlag,
			utils.TransactionHistoryFlag,
<<<<<<< HEAD
			utils.StateSchemeFlag,
			utils.StateHistoryFlag,
		}, utils.DatabasePathFlags),
=======
			utils.StateHistoryFlag,
		}, utils.DatabaseFlags),
>>>>>>> 8f7eb9cc
		Description: `
The import command imports blocks from an RLP-encoded form. The form can be one file
with several RLP-encoded blocks, or several files can be used.

If only one file is used, import error will result in failure. If several files are used,
processing will proceed even if an individual RLP-file import failure occurs.`,
	}
	exportCommand = &cli.Command{
		Action:    exportChain,
		Name:      "export",
		Usage:     "Export blockchain into file",
		ArgsUsage: "<filename> [<blockNumFirst> <blockNumLast>]",
		Flags: flags.Merge([]cli.Flag{
			utils.CacheFlag,
			utils.SyncModeFlag,
<<<<<<< HEAD
			utils.StateSchemeFlag,
		}, utils.DatabasePathFlags),
=======
		}, utils.DatabaseFlags),
>>>>>>> 8f7eb9cc
		Description: `
Requires a first argument of the file to write to.
Optional second and third arguments control the first and
last block to write. In this mode, the file will be appended
if already existing. If the file ends with .gz, the output will
be gzipped.`,
	}
	importPreimagesCommand = &cli.Command{
		Action:    importPreimages,
		Name:      "import-preimages",
		Usage:     "Import the preimage database from an RLP stream",
		ArgsUsage: "<datafile>",
		Flags: flags.Merge([]cli.Flag{
			utils.CacheFlag,
			utils.SyncModeFlag,
		}, utils.DatabaseFlags),
		Description: `
The import-preimages command imports hash preimages from an RLP encoded stream.
It's deprecated, please use "geth db import" instead.
`,
	}

	dumpCommand = &cli.Command{
		Action:    dump,
		Name:      "dump",
		Usage:     "Dump a specific block from storage",
		ArgsUsage: "[? <blockHash> | <blockNum>]",
		Flags: flags.Merge([]cli.Flag{
			utils.CacheFlag,
			utils.IterativeOutputFlag,
			utils.ExcludeCodeFlag,
			utils.ExcludeStorageFlag,
			utils.IncludeIncompletesFlag,
			utils.StartKeyFlag,
			utils.DumpLimitFlag,
<<<<<<< HEAD
			utils.StateSchemeFlag,
		}, utils.DatabasePathFlags),
=======
		}, utils.DatabaseFlags),
>>>>>>> 8f7eb9cc
		Description: `
This command dumps out the state for a given block (or latest, if none provided).
If you use "dump" command in path mode, please firstly use "dump-roothash" command to get all available state root hash.
`,
	}
	dumpRootHashCommand = &cli.Command{
		Action: dumpAllRootHashInPath,
		Name:   "dump-roothash",
		Usage:  "Dump all available state root hash in path mode",
		Flags: flags.Merge([]cli.Flag{
			utils.StateSchemeFlag,
		}, utils.DatabasePathFlags),
		Description: `
The dump-roothash command dump all available state root hash in path mode.
If you use "dump" command in path mode, please note that it only keeps at most 129 blocks which belongs to diffLayer or diskLayer.
Therefore, you must specify the blockNumber or blockHash that locates in diffLayer or diskLayer.
"geth" will print all available blockNumber and related block state root hash, and you can query block hash by block number.
`,
	}
)

// initGenesis will initialise the given JSON format genesis file and writes it as
// the zero'd block (i.e. genesis) or will fail hard if it can't succeed.
func initGenesis(ctx *cli.Context) error {
	if ctx.Args().Len() != 1 {
		utils.Fatalf("need genesis.json file as the only argument")
	}
	genesisPath := ctx.Args().First()
	if len(genesisPath) == 0 {
		utils.Fatalf("invalid path to genesis file")
	}
	file, err := os.Open(genesisPath)
	if err != nil {
		utils.Fatalf("Failed to read genesis file: %v", err)
	}
	defer file.Close()

	genesis := new(core.Genesis)
	if err := json.NewDecoder(file).Decode(genesis); err != nil {
		utils.Fatalf("invalid genesis file: %v", err)
	}
	// Open and initialise both full and light databases
	stack, _ := makeConfigNode(ctx)
	defer stack.Close()

	var overrides core.ChainOverrides
	if ctx.IsSet(utils.OverrideCancun.Name) {
		v := ctx.Uint64(utils.OverrideCancun.Name)
		overrides.OverrideCancun = &v
	}
	if ctx.IsSet(utils.OverrideVerkle.Name) {
		v := ctx.Uint64(utils.OverrideVerkle.Name)
		overrides.OverrideVerkle = &v
	}
	for _, name := range []string{"chaindata", "lightchaindata"} {
		chaindb, err := stack.OpenDatabaseWithFreezer(name, 0, 0, ctx.String(utils.AncientFlag.Name), "", false, false, false, false)
		if err != nil {
			utils.Fatalf("Failed to open database: %v", err)
		}
		defer chaindb.Close()

<<<<<<< HEAD
		triedb := utils.MakeTrieDatabase(ctx, chaindb, ctx.Bool(utils.CachePreimagesFlag.Name), false)
		defer triedb.Close()

		_, hash, err := core.SetupGenesisBlock(chaindb, triedb, genesis)
		if err != nil {
			utils.Fatalf("Failed to write genesis block: %v", err)
		}
		log.Info(fmt.Sprintf("Successfully wrote genesis state    database=%v    hash=%v", name, hash))
	}
	return nil
}

func parseIps(ipStr string, size int) ([]string, error) {
	var ips []string
	if len(ipStr) != 0 {
		ips = strings.Split(ipStr, ",")
		if len(ips) != size {
			return nil, errors.New("mismatch of size and length of ips")
		}
		for i := 0; i < size; i++ {
			_, err := net.ResolveIPAddr("", ips[i])
			if err != nil {
				return nil, errors.New("invalid format of ip")
			}
		}
	} else {
		ips = make([]string, size)
		for i := 0; i < size; i++ {
			ips[i] = "127.0.0.1"
		}
	}
	return ips, nil
}

func createPorts(ipStr string, port int, size int) []int {
	ports := make([]int, size)
	if len(ipStr) == 0 { // localhost , so different ports
		for i := 0; i < size; i++ {
			ports[i] = port + i
		}
	} else { // different machines, keep same port
		for i := 0; i < size; i++ {
			ports[i] = port
		}
	}
	return ports
}

// Create config for node i in the cluster
func createNodeConfig(baseConfig gethConfig, enodes []*enode.Node, ip string, port int, size int, i int) gethConfig {
	baseConfig.Node.HTTPHost = ip
	baseConfig.Node.P2P.ListenAddr = fmt.Sprintf(":%d", port)
	baseConfig.Node.P2P.BootstrapNodes = make([]*enode.Node, size-1)
	// Set the P2P connections between this node and the other nodes
	for j := 0; j < i; j++ {
		baseConfig.Node.P2P.BootstrapNodes[j] = enodes[j]
	}
	for j := i + 1; j < size; j++ {
		baseConfig.Node.P2P.BootstrapNodes[j-1] = enodes[j]
	}
	return baseConfig
}

// Create configs for nodes in the cluster
func createNodeConfigs(baseConfig gethConfig, initDir string, ips []string, ports []int, size int) ([]gethConfig, error) {
	// Create the nodes
	enodes := make([]*enode.Node, size)
	for i := 0; i < size; i++ {
		nodeConfig := baseConfig.Node
		nodeConfig.DataDir = path.Join(initDir, fmt.Sprintf("node%d", i))
		stack, err := node.New(&nodeConfig)
		if err != nil {
			return nil, err
		}
		pk := stack.Config().NodeKey()
		enodes[i] = enode.NewV4(&pk.PublicKey, net.ParseIP(ips[i]), ports[i], ports[i])
	}

	// Create the configs
	configs := make([]gethConfig, size)
	for i := 0; i < size; i++ {
		configs[i] = createNodeConfig(baseConfig, enodes, ips[i], ports[i], size, i)
	}
	return configs, nil
}

// initNetwork will bootstrap and initialize a new genesis block, and nodekey, config files for network nodes
func initNetwork(ctx *cli.Context) error {
	initDir := ctx.String(utils.InitNetworkDir.Name)
	if len(initDir) == 0 {
		utils.Fatalf("init.dir is required")
	}
	size := ctx.Int(utils.InitNetworkSize.Name)
	if size <= 0 {
		utils.Fatalf("size should be greater than 0")
	}
	port := ctx.Int(utils.InitNetworkPort.Name)
	if port <= 0 {
		utils.Fatalf("port should be greater than 0")
	}
	ipStr := ctx.String(utils.InitNetworkIps.Name)
	cfgFile := ctx.String(configFileFlag.Name)

	if len(cfgFile) == 0 {
		utils.Fatalf("config file is required")
	}

	ips, err := parseIps(ipStr, size)
	if err != nil {
		utils.Fatalf("Failed to pase ips string: %v", err)
	}

	ports := createPorts(ipStr, port, size)

	// Make sure we have a valid genesis JSON
	genesisPath := ctx.Args().First()
	if len(genesisPath) == 0 {
		utils.Fatalf("Must supply path to genesis JSON file")
	}
	inGenesisFile, err := os.Open(genesisPath)
	if err != nil {
		utils.Fatalf("Failed to read genesis file: %v", err)
	}
	defer inGenesisFile.Close()

	genesis := new(core.Genesis)
	if err := json.NewDecoder(inGenesisFile).Decode(genesis); err != nil {
		utils.Fatalf("invalid genesis file: %v", err)
	}

	// load config
	var config gethConfig
	err = loadConfig(cfgFile, &config)
	if err != nil {
		return err
	}

	configs, err := createNodeConfigs(config, initDir, ips, ports, size)
	if err != nil {
		utils.Fatalf("Failed to create node configs: %v", err)
	}

	for i := 0; i < size; i++ {
		// Write config.toml
		configBytes, err := tomlSettings.Marshal(configs[i])
		if err != nil {
			return err
		}
		configFile, err := os.OpenFile(path.Join(initDir, fmt.Sprintf("node%d", i), "config.toml"), os.O_RDWR|os.O_CREATE|os.O_TRUNC, 0644)
		if err != nil {
			return err
		}
		defer configFile.Close()
		configFile.Write(configBytes)

		// Write the input genesis.json to the node's directory
		outGenesisFile, err := os.OpenFile(path.Join(initDir, fmt.Sprintf("node%d", i), "genesis.json"), os.O_RDWR|os.O_CREATE|os.O_TRUNC, 0644)
		if err != nil {
			return err
		}
		_, err = inGenesisFile.Seek(0, io.SeekStart)
		if err != nil {
			return err
		}
		_, err = io.Copy(outGenesisFile, inGenesisFile)
		if err != nil {
			return err
		}
=======
		triedb := utils.MakeTrieDatabase(ctx, chaindb, ctx.Bool(utils.CachePreimagesFlag.Name), false, genesis.IsVerkle())
		defer triedb.Close()

		_, hash, err := core.SetupGenesisBlockWithOverride(chaindb, triedb, genesis, &overrides)
		if err != nil {
			utils.Fatalf("Failed to write genesis block: %v", err)
		}
		log.Info("Successfully wrote genesis state", "database", name, "hash", hash)
>>>>>>> 8f7eb9cc
	}
	return nil
}

func dumpGenesis(ctx *cli.Context) error {
	// check if there is a testnet preset enabled
	var genesis *core.Genesis
	if utils.IsNetworkPreset(ctx) {
		genesis = utils.MakeGenesis(ctx)
	} else if ctx.IsSet(utils.DeveloperFlag.Name) && !ctx.IsSet(utils.DataDirFlag.Name) {
		genesis = core.DeveloperGenesisBlock(11_500_000, nil)
	}

	if genesis != nil {
		if err := json.NewEncoder(os.Stdout).Encode(genesis); err != nil {
			utils.Fatalf("could not encode genesis: %s", err)
		}
		return nil
	}

	// dump whatever already exists in the datadir
	stack, _ := makeConfigNode(ctx)
	for _, name := range []string{"chaindata", "lightchaindata"} {
		db, err := stack.OpenDatabase(name, 0, 0, "", true)
		if err != nil {
			if !os.IsNotExist(err) {
				return err
			}
			continue
		}
		genesis, err := core.ReadGenesis(db)
		if err != nil {
			utils.Fatalf("failed to read genesis: %s", err)
		}
		db.Close()

		if err := json.NewEncoder(os.Stdout).Encode(*genesis); err != nil {
			utils.Fatalf("could not encode stored genesis: %s", err)
		}
		return nil
	}
	if ctx.IsSet(utils.DataDirFlag.Name) {
		utils.Fatalf("no existing datadir at %s", stack.Config().DataDir)
	}
<<<<<<< HEAD
	utils.Fatalf("no network preset provided, no existing genesis in the default datadir")
=======
	utils.Fatalf("no network preset provided, and no genesis exists in the default datadir")
>>>>>>> 8f7eb9cc
	return nil
}

func importChain(ctx *cli.Context) error {
	if ctx.Args().Len() < 1 {
		utils.Fatalf("This command requires an argument.")
	}
	// Start metrics export if enabled
	utils.SetupMetrics(ctx)
	// Start system runtime metrics collection
	go metrics.CollectProcessMetrics(3 * time.Second)

	stack, _ := makeConfigNode(ctx)
	defer stack.Close()

	chain, db := utils.MakeChain(ctx, stack, false)
	defer db.Close()

	// Start periodically gathering memory profiles
	var peakMemAlloc, peakMemSys atomic.Uint64
	go func() {
		stats := new(runtime.MemStats)
		for {
			runtime.ReadMemStats(stats)
			if peakMemAlloc.Load() < stats.Alloc {
				peakMemAlloc.Store(stats.Alloc)
			}
			if peakMemSys.Load() < stats.Sys {
				peakMemSys.Store(stats.Sys)
			}
			time.Sleep(5 * time.Second)
		}
	}()
	// Import the chain
	start := time.Now()

	var importErr error

	if ctx.Args().Len() == 1 {
		if err := utils.ImportChain(chain, ctx.Args().First()); err != nil {
			importErr = err
			log.Error("Import error", "err", err)
		}
	} else {
		for _, arg := range ctx.Args().Slice() {
			if err := utils.ImportChain(chain, arg); err != nil {
				importErr = err
				log.Error("Import error", "file", arg, "err", err)
			}
		}
	}
	chain.Stop()
	fmt.Printf("Import done in %v.\n\n", time.Since(start))

	// Output pre-compaction stats mostly to see the import trashing
	showLeveldbStats(db)

	// Print the memory statistics used by the importing
	mem := new(runtime.MemStats)
	runtime.ReadMemStats(mem)

	fmt.Printf("Object memory: %.3f MB current, %.3f MB peak\n", float64(mem.Alloc)/1024/1024, float64(peakMemAlloc.Load())/1024/1024)
	fmt.Printf("System memory: %.3f MB current, %.3f MB peak\n", float64(mem.Sys)/1024/1024, float64(peakMemSys.Load())/1024/1024)
	fmt.Printf("Allocations:   %.3f million\n", float64(mem.Mallocs)/1000000)
	fmt.Printf("GC pause:      %v\n\n", time.Duration(mem.PauseTotalNs))

	if ctx.Bool(utils.NoCompactionFlag.Name) {
		return nil
	}

	// Compact the entire database to more accurately measure disk io and print the stats
	start = time.Now()
	fmt.Println("Compacting entire database...")
	if err := db.Compact(nil, nil); err != nil {
		utils.Fatalf("Compaction failed: %v", err)
	}
	fmt.Printf("Compaction done in %v.\n\n", time.Since(start))

	showLeveldbStats(db)
	return importErr
}

func exportChain(ctx *cli.Context) error {
	if ctx.Args().Len() < 1 {
		utils.Fatalf("This command requires an argument.")
	}

	stack, _ := makeConfigNode(ctx)
	defer stack.Close()

	chain, db := utils.MakeChain(ctx, stack, true)
	defer db.Close()
	start := time.Now()

	var err error
	fp := ctx.Args().First()
	if ctx.Args().Len() < 3 {
		err = utils.ExportChain(chain, fp)
	} else {
		// This can be improved to allow for numbers larger than 9223372036854775807
		first, ferr := strconv.ParseInt(ctx.Args().Get(1), 10, 64)
		last, lerr := strconv.ParseInt(ctx.Args().Get(2), 10, 64)
		if ferr != nil || lerr != nil {
			utils.Fatalf("Export error in parsing parameters: block number not an integer\n")
		}
		if first < 0 || last < 0 {
			utils.Fatalf("Export error: block number must be greater than 0\n")
		}
		if head := chain.CurrentSnapBlock(); uint64(last) > head.Number.Uint64() {
			utils.Fatalf("Export error: block number %d larger than head block %d\n", uint64(last), head.Number.Uint64())
		}
		err = utils.ExportAppendChain(chain, fp, uint64(first), uint64(last))
	}

	if err != nil {
		utils.Fatalf("Export error: %v\n", err)
	}
	fmt.Printf("Export done in %v\n", time.Since(start))
	return nil
}

// importPreimages imports preimage data from the specified file.
// it is deprecated, and the export function has been removed, but
// the import function is kept around for the time being so that
// older file formats can still be imported.
func importPreimages(ctx *cli.Context) error {
	if ctx.Args().Len() < 1 {
		utils.Fatalf("This command requires an argument.")
	}

	stack, _ := makeConfigNode(ctx)
	defer stack.Close()

<<<<<<< HEAD
	db := utils.MakeChainDatabase(ctx, stack, false, false)
=======
	db := utils.MakeChainDatabase(ctx, stack, false)
	defer db.Close()
>>>>>>> 8f7eb9cc
	start := time.Now()

	if err := utils.ImportPreimages(db, ctx.Args().First()); err != nil {
		utils.Fatalf("Import error: %v\n", err)
	}
	fmt.Printf("Import done in %v\n", time.Since(start))
	return nil
}

<<<<<<< HEAD
// exportPreimages dumps the preimage data to specified json file in streaming way.
func exportPreimages(ctx *cli.Context) error {
	if ctx.Args().Len() < 1 {
		utils.Fatalf("This command requires an argument.")
	}
	stack, _ := makeConfigNode(ctx)
	defer stack.Close()

	db := utils.MakeChainDatabase(ctx, stack, true, false)
	start := time.Now()

	if err := utils.ExportPreimages(db, ctx.Args().First()); err != nil {
		utils.Fatalf("Export error: %v\n", err)
	}
	fmt.Printf("Export done in %v\n", time.Since(start))
	return nil
}

func parseDumpConfig(ctx *cli.Context, stack *node.Node) (*state.DumpConfig, ethdb.Database, common.Hash, error) {
=======
func parseDumpConfig(ctx *cli.Context, stack *node.Node) (*state.DumpConfig, ethdb.Database, common.Hash, error) {
	db := utils.MakeChainDatabase(ctx, stack, true)
	defer db.Close()

	var header *types.Header
>>>>>>> 8f7eb9cc
	if ctx.NArg() > 1 {
		return nil, nil, common.Hash{}, fmt.Errorf("expected 1 argument (number or hash), got %d", ctx.NArg())
	}

	db := utils.MakeChainDatabase(ctx, stack, true, false)
	scheme, err := rawdb.ParseStateScheme(ctx.String(utils.StateSchemeFlag.Name), db)
	if err != nil {
		return nil, nil, common.Hash{}, err
	}
	if scheme == rawdb.PathScheme {
		fmt.Println("You are using geth dump in path mode, please use `geth dump-roothash` command to get all available blocks.")
	}

	header := &types.Header{}
	if ctx.NArg() == 1 {
		arg := ctx.Args().First()
		if hashish(arg) {
			hash := common.HexToHash(arg)
			if number := rawdb.ReadHeaderNumber(db, hash); number != nil {
				header = rawdb.ReadHeader(db, hash, *number)
			} else {
				return nil, nil, common.Hash{}, fmt.Errorf("block %x not found", hash)
			}
		} else {
			number, err := strconv.ParseUint(arg, 10, 64)
			if err != nil {
				return nil, nil, common.Hash{}, err
			}
			if hash := rawdb.ReadCanonicalHash(db, number); hash != (common.Hash{}) {
				header = rawdb.ReadHeader(db, hash, number)
			} else {
				return nil, nil, common.Hash{}, fmt.Errorf("header for block %d not found", number)
			}
		}
	} else {
		// Use latest
		if scheme == rawdb.PathScheme {
			triedb := trie.NewDatabase(db, &trie.Config{PathDB: pathdb.ReadOnly})
			defer triedb.Close()
			if stateRoot := triedb.Head(); stateRoot != (common.Hash{}) {
				header.Root = stateRoot
			} else {
				return nil, nil, common.Hash{}, fmt.Errorf("no top state root hash in path db")
			}
		} else {
			header = rawdb.ReadHeadHeader(db)
		}
	}
	if header == nil {
		return nil, nil, common.Hash{}, errors.New("no head block found")
	}

	startArg := common.FromHex(ctx.String(utils.StartKeyFlag.Name))
	var start common.Hash
	switch len(startArg) {
	case 0: // common.Hash
	case 32:
		start = common.BytesToHash(startArg)
	case 20:
		start = crypto.Keccak256Hash(startArg)
		log.Info("Converting start-address to hash", "address", common.BytesToAddress(startArg), "hash", start.Hex())
	default:
		return nil, nil, common.Hash{}, fmt.Errorf("invalid start argument: %x. 20 or 32 hex-encoded bytes required", startArg)
	}

	var conf = &state.DumpConfig{
		SkipCode:          ctx.Bool(utils.ExcludeCodeFlag.Name),
		SkipStorage:       ctx.Bool(utils.ExcludeStorageFlag.Name),
		OnlyWithAddresses: !ctx.Bool(utils.IncludeIncompletesFlag.Name),
		Start:             start.Bytes(),
		Max:               ctx.Uint64(utils.DumpLimitFlag.Name),
	}
	conf.StateScheme = scheme
	log.Info("State dump configured", "block", header.Number, "hash", header.Hash().Hex(),
		"skipcode", conf.SkipCode, "skipstorage", conf.SkipStorage, "start", hexutil.Encode(conf.Start),
		"limit", conf.Max, "state scheme", conf.StateScheme)
	return conf, db, header.Root, nil
}

func dump(ctx *cli.Context) error {
	stack, _ := makeConfigNode(ctx)
	defer stack.Close()

	conf, db, root, err := parseDumpConfig(ctx, stack)
	if err != nil {
		return err
	}
<<<<<<< HEAD
	triedb := utils.MakeTrieDatabase(ctx, db, true, true) // always enable preimage lookup
=======
	triedb := utils.MakeTrieDatabase(ctx, db, true, true, false) // always enable preimage lookup
>>>>>>> 8f7eb9cc
	defer triedb.Close()

	state, err := state.New(root, state.NewDatabaseWithNodeDB(db, triedb), nil)
	if err != nil {
		return err
	}
	if ctx.Bool(utils.IterativeOutputFlag.Name) {
		state.IterativeDump(conf, json.NewEncoder(os.Stdout))
	} else {
		fmt.Println(string(state.Dump(conf)))
	}
	return nil
}

func dumpAllRootHashInPath(ctx *cli.Context) error {
	stack, _ := makeConfigNode(ctx)
	defer stack.Close()
	db := utils.MakeChainDatabase(ctx, stack, true, false)
	defer db.Close()
	triedb := trie.NewDatabase(db, &trie.Config{PathDB: pathdb.ReadOnly})
	defer triedb.Close()

	scheme, err := rawdb.ParseStateScheme(ctx.String(utils.StateSchemeFlag.Name), db)
	if err != nil {
		return err
	}
	if scheme == rawdb.HashScheme {
		return errors.New("incorrect state scheme, you should use it in path mode")
	}

	table := tablewriter.NewWriter(os.Stdout)
	table.SetHeader([]string{"Block Number", "Block State Root Hash"})
	table.AppendBulk(triedb.GetAllRooHash())
	table.Render()
	return nil
}

// hashish returns true for strings that look like hashes.
func hashish(x string) bool {
	_, err := strconv.Atoi(x)
	return err != nil
}<|MERGE_RESOLUTION|>--- conflicted
+++ resolved
@@ -46,13 +46,9 @@
 	"github.com/ethereum/go-ethereum/log"
 	"github.com/ethereum/go-ethereum/metrics"
 	"github.com/ethereum/go-ethereum/node"
-<<<<<<< HEAD
 	"github.com/ethereum/go-ethereum/p2p/enode"
 	"github.com/ethereum/go-ethereum/trie"
 	"github.com/ethereum/go-ethereum/trie/triedb/pathdb"
-=======
-	"github.com/urfave/cli/v2"
->>>>>>> 8f7eb9cc
 )
 
 var (
@@ -63,14 +59,9 @@
 		ArgsUsage: "<genesisPath>",
 		Flags: flags.Merge([]cli.Flag{
 			utils.CachePreimagesFlag,
-<<<<<<< HEAD
-			utils.StateSchemeFlag,
-		}, utils.DatabasePathFlags),
-=======
 			utils.OverrideCancun,
 			utils.OverrideVerkle,
 		}, utils.DatabaseFlags),
->>>>>>> 8f7eb9cc
 		Description: `
 The init command initializes a new genesis block and definition for the network.
 This is a destructive action and changes the network in which you will be
@@ -133,14 +124,8 @@
 			utils.MetricsInfluxDBOrganizationFlag,
 			utils.TxLookupLimitFlag,
 			utils.TransactionHistoryFlag,
-<<<<<<< HEAD
-			utils.StateSchemeFlag,
-			utils.StateHistoryFlag,
-		}, utils.DatabasePathFlags),
-=======
 			utils.StateHistoryFlag,
 		}, utils.DatabaseFlags),
->>>>>>> 8f7eb9cc
 		Description: `
 The import command imports blocks from an RLP-encoded form. The form can be one file
 with several RLP-encoded blocks, or several files can be used.
@@ -156,12 +141,7 @@
 		Flags: flags.Merge([]cli.Flag{
 			utils.CacheFlag,
 			utils.SyncModeFlag,
-<<<<<<< HEAD
-			utils.StateSchemeFlag,
-		}, utils.DatabasePathFlags),
-=======
 		}, utils.DatabaseFlags),
->>>>>>> 8f7eb9cc
 		Description: `
 Requires a first argument of the file to write to.
 Optional second and third arguments control the first and
@@ -197,12 +177,7 @@
 			utils.IncludeIncompletesFlag,
 			utils.StartKeyFlag,
 			utils.DumpLimitFlag,
-<<<<<<< HEAD
-			utils.StateSchemeFlag,
-		}, utils.DatabasePathFlags),
-=======
 		}, utils.DatabaseFlags),
->>>>>>> 8f7eb9cc
 		Description: `
 This command dumps out the state for a given block (or latest, if none provided).
 If you use "dump" command in path mode, please firstly use "dump-roothash" command to get all available state root hash.
@@ -212,9 +187,7 @@
 		Action: dumpAllRootHashInPath,
 		Name:   "dump-roothash",
 		Usage:  "Dump all available state root hash in path mode",
-		Flags: flags.Merge([]cli.Flag{
-			utils.StateSchemeFlag,
-		}, utils.DatabasePathFlags),
+		Flags:  flags.Merge([]cli.Flag{}, utils.DatabaseFlags),
 		Description: `
 The dump-roothash command dump all available state root hash in path mode.
 If you use "dump" command in path mode, please note that it only keeps at most 129 blocks which belongs to diffLayer or diskLayer.
@@ -264,15 +237,14 @@
 		}
 		defer chaindb.Close()
 
-<<<<<<< HEAD
-		triedb := utils.MakeTrieDatabase(ctx, chaindb, ctx.Bool(utils.CachePreimagesFlag.Name), false)
+		triedb := utils.MakeTrieDatabase(ctx, chaindb, ctx.Bool(utils.CachePreimagesFlag.Name), false, genesis.IsVerkle())
 		defer triedb.Close()
 
-		_, hash, err := core.SetupGenesisBlock(chaindb, triedb, genesis)
+		_, hash, err := core.SetupGenesisBlockWithOverride(chaindb, triedb, genesis, &overrides)
 		if err != nil {
 			utils.Fatalf("Failed to write genesis block: %v", err)
 		}
-		log.Info(fmt.Sprintf("Successfully wrote genesis state    database=%v    hash=%v", name, hash))
+		log.Info("Successfully wrote genesis state", "database", name, "hash", hash.String())
 	}
 	return nil
 }
@@ -433,16 +405,6 @@
 		if err != nil {
 			return err
 		}
-=======
-		triedb := utils.MakeTrieDatabase(ctx, chaindb, ctx.Bool(utils.CachePreimagesFlag.Name), false, genesis.IsVerkle())
-		defer triedb.Close()
-
-		_, hash, err := core.SetupGenesisBlockWithOverride(chaindb, triedb, genesis, &overrides)
-		if err != nil {
-			utils.Fatalf("Failed to write genesis block: %v", err)
-		}
-		log.Info("Successfully wrote genesis state", "database", name, "hash", hash)
->>>>>>> 8f7eb9cc
 	}
 	return nil
 }
@@ -487,11 +449,7 @@
 	if ctx.IsSet(utils.DataDirFlag.Name) {
 		utils.Fatalf("no existing datadir at %s", stack.Config().DataDir)
 	}
-<<<<<<< HEAD
-	utils.Fatalf("no network preset provided, no existing genesis in the default datadir")
-=======
 	utils.Fatalf("no network preset provided, and no genesis exists in the default datadir")
->>>>>>> 8f7eb9cc
 	return nil
 }
 
@@ -625,12 +583,8 @@
 	stack, _ := makeConfigNode(ctx)
 	defer stack.Close()
 
-<<<<<<< HEAD
 	db := utils.MakeChainDatabase(ctx, stack, false, false)
-=======
-	db := utils.MakeChainDatabase(ctx, stack, false)
 	defer db.Close()
->>>>>>> 8f7eb9cc
 	start := time.Now()
 
 	if err := utils.ImportPreimages(db, ctx.Args().First()); err != nil {
@@ -640,38 +594,13 @@
 	return nil
 }
 
-<<<<<<< HEAD
-// exportPreimages dumps the preimage data to specified json file in streaming way.
-func exportPreimages(ctx *cli.Context) error {
-	if ctx.Args().Len() < 1 {
-		utils.Fatalf("This command requires an argument.")
-	}
-	stack, _ := makeConfigNode(ctx)
-	defer stack.Close()
-
-	db := utils.MakeChainDatabase(ctx, stack, true, false)
-	start := time.Now()
-
-	if err := utils.ExportPreimages(db, ctx.Args().First()); err != nil {
-		utils.Fatalf("Export error: %v\n", err)
-	}
-	fmt.Printf("Export done in %v\n", time.Since(start))
-	return nil
-}
-
 func parseDumpConfig(ctx *cli.Context, stack *node.Node) (*state.DumpConfig, ethdb.Database, common.Hash, error) {
-=======
-func parseDumpConfig(ctx *cli.Context, stack *node.Node) (*state.DumpConfig, ethdb.Database, common.Hash, error) {
-	db := utils.MakeChainDatabase(ctx, stack, true)
-	defer db.Close()
-
-	var header *types.Header
->>>>>>> 8f7eb9cc
 	if ctx.NArg() > 1 {
 		return nil, nil, common.Hash{}, fmt.Errorf("expected 1 argument (number or hash), got %d", ctx.NArg())
 	}
 
 	db := utils.MakeChainDatabase(ctx, stack, true, false)
+	defer db.Close()
 	scheme, err := rawdb.ParseStateScheme(ctx.String(utils.StateSchemeFlag.Name), db)
 	if err != nil {
 		return nil, nil, common.Hash{}, err
@@ -680,7 +609,7 @@
 		fmt.Println("You are using geth dump in path mode, please use `geth dump-roothash` command to get all available blocks.")
 	}
 
-	header := &types.Header{}
+	var header *types.Header
 	if ctx.NArg() == 1 {
 		arg := ctx.Args().First()
 		if hashish(arg) {
@@ -754,11 +683,7 @@
 	if err != nil {
 		return err
 	}
-<<<<<<< HEAD
-	triedb := utils.MakeTrieDatabase(ctx, db, true, true) // always enable preimage lookup
-=======
 	triedb := utils.MakeTrieDatabase(ctx, db, true, true, false) // always enable preimage lookup
->>>>>>> 8f7eb9cc
 	defer triedb.Close()
 
 	state, err := state.New(root, state.NewDatabaseWithNodeDB(db, triedb), nil)
