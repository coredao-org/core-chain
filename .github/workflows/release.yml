--- conflicted
+++ resolved
@@ -14,11 +14,7 @@
     strategy:
       matrix:
         go-version: [1.17.x]
-<<<<<<< HEAD
-        os: [ubuntu-18.04, macos-11, windows-2019]
-=======
         os: [ubuntu-18.04, macos-11]
->>>>>>> 0669b440
     runs-on: ${{ matrix.os }}
     steps:
       - name: Checkout Code
@@ -68,16 +64,6 @@
         with:
           name: macos
           path: ./build/bin/geth
-<<<<<<< HEAD
-      
-      - name: Upload Windows Build
-        uses: actions/upload-artifact@v2
-        if: matrix.os == 'windows-2019'
-        with:
-          name: windows
-          path: ./build/bin/geth.exe
-=======
->>>>>>> 0669b440
 
   release:
     name: Release
@@ -105,17 +91,7 @@
         with:
           name: macos
           path: ./macos
-<<<<<<< HEAD
-      
-      - name: Download Artifacts
-        uses: actions/download-artifact@v2
-        with:
-          name: windows
-          path: ./windows
-      
-=======
 
->>>>>>> 0669b440
       - name: Download Config File
         run: |
           . ./.github/release.env
@@ -172,21 +148,7 @@
           asset_path: ./macos/geth
           asset_name: geth_mac
           asset_content_type: application/octet-stream
-<<<<<<< HEAD
-      
-      - name: Upload Release Asset - Windows
-        uses: actions/upload-release-asset@v1
-        env:
-          GITHUB_TOKEN: ${{ secrets.GITHUB_TOKEN }}
-        with:
-          upload_url: ${{ steps.create_release.outputs.upload_url }} # This pulls from the CREATE RELEASE step above, referencing it's ID to get its outputs object, which include a `upload_url`. See this blog post for more info: https://jasonet.co/posts/new-features-of-github-actions/#passing-data-to-future-steps
-          asset_path: ./windows/geth.exe
-          asset_name: geth_windows.exe
-          asset_content_type: application/octet-stream
-      
-=======
 
->>>>>>> 0669b440
       - name: Upload Release Asset - MAINNET.ZIP
         uses: actions/upload-release-asset@v1
         env:
