// Copyright 2016 The go-ethereum Authors
// This file is part of the go-ethereum library.
//
// The go-ethereum library is free software: you can redistribute it and/or modify
// it under the terms of the GNU Lesser General Public License as published by
// the Free Software Foundation, either version 3 of the License, or
// (at your option) any later version.
//
// The go-ethereum library is distributed in the hope that it will be useful,
// but WITHOUT ANY WARRANTY; without even the implied warranty of
// MERCHANTABILITY or FITNESS FOR A PARTICULAR PURPOSE. See the
// GNU Lesser General Public License for more details.
//
// You should have received a copy of the GNU Lesser General Public License
// along with the go-ethereum library. If not, see <http://www.gnu.org/licenses/>.

package ethclient_test

import (
	"context"
	"errors"
	"fmt"
	"math/big"
	"reflect"
	"testing"
	"time"

	"github.com/ethereum/go-ethereum"
	"github.com/ethereum/go-ethereum/accounts/abi"
	"github.com/ethereum/go-ethereum/common"
	"github.com/ethereum/go-ethereum/consensus/beacon"
	"github.com/ethereum/go-ethereum/consensus/ethash"
	"github.com/ethereum/go-ethereum/core"
	"github.com/ethereum/go-ethereum/core/rawdb"
	"github.com/ethereum/go-ethereum/core/types"
	"github.com/ethereum/go-ethereum/core/vm"
	"github.com/ethereum/go-ethereum/crypto"
	"github.com/ethereum/go-ethereum/eth"
	"github.com/ethereum/go-ethereum/eth/ethconfig"
	"github.com/ethereum/go-ethereum/ethclient"
	"github.com/ethereum/go-ethereum/node"
	"github.com/ethereum/go-ethereum/params"
	"github.com/ethereum/go-ethereum/rlp"
	"github.com/ethereum/go-ethereum/rpc"
	"github.com/ethereum/go-ethereum/triedb"
)

// Verify that Client implements the ethereum interfaces.
var (
	_ = ethereum.ChainReader(&ethclient.Client{})
	_ = ethereum.TransactionReader(&ethclient.Client{})
	_ = ethereum.ChainStateReader(&ethclient.Client{})
	_ = ethereum.ChainSyncReader(&ethclient.Client{})
	_ = ethereum.ContractCaller(&ethclient.Client{})
	_ = ethereum.GasEstimator(&ethclient.Client{})
	_ = ethereum.GasPricer(&ethclient.Client{})
	_ = ethereum.LogFilterer(&ethclient.Client{})
	_ = ethereum.PendingStateReader(&ethclient.Client{})
	// _ = ethereum.PendingStateEventer(&ethclient.Client{})
	_ = ethereum.PendingContractCaller(&ethclient.Client{})
)

var (
	testKey, _         = crypto.HexToECDSA("b71c71a67e1177ad4e901695e1b4b9ee17ae16c6668d313eac2f96dbcda3f291")
	testAddr           = crypto.PubkeyToAddress(testKey.PublicKey)
	testBalance        = big.NewInt(2e18)
	revertContractAddr = common.HexToAddress("290f1b36649a61e369c6276f6d29463335b4400c")
	revertCode         = common.FromHex("7f08c379a0000000000000000000000000000000000000000000000000000000006000526020600452600a6024527f75736572206572726f7200000000000000000000000000000000000000000000604452604e6000fd")
	testGasPrice       = big.NewInt(3e9) // 3Gwei
	testBlockNum       = 128
	testBlocks         = []testBlockParam{
		{
			blockNr: 1,
			txs: []testTransactionParam{
				{
					to:       common.Address{0x10},
					value:    big.NewInt(0),
					gasPrice: testGasPrice,
					data:     nil,
				},
				{
					to:       common.Address{0x11},
					value:    big.NewInt(0),
					gasPrice: testGasPrice,
					data:     nil,
				},
			},
		},
		{
			// This txs params also used to default block.
			blockNr: 10,
			txs:     []testTransactionParam{},
		},
		{
			blockNr: 11,
			txs: []testTransactionParam{
				{
					to:       common.Address{0x01},
					value:    big.NewInt(1),
					gasPrice: big.NewInt(params.InitialBaseFee),
					data:     nil,
				},
			},
		},
		{
			blockNr: 12,
			txs: []testTransactionParam{
				{
					to:       common.Address{0x01},
					value:    big.NewInt(1),
					gasPrice: big.NewInt(params.InitialBaseFee),
					data:     nil,
				},
				{
					to:       common.Address{0x02},
					value:    big.NewInt(2),
					gasPrice: big.NewInt(params.InitialBaseFee),
					data:     nil,
				},
			},
		},
		{
			blockNr: 13,
			txs: []testTransactionParam{
				{
					to:       common.Address{0x01},
					value:    big.NewInt(1),
					gasPrice: big.NewInt(params.InitialBaseFee),
					data:     nil,
				},
				{
					to:       common.Address{0x02},
					value:    big.NewInt(2),
					gasPrice: big.NewInt(params.InitialBaseFee),
					data:     nil,
				},
				{
					to:       common.Address{0x03},
					value:    big.NewInt(3),
					gasPrice: big.NewInt(params.InitialBaseFee),
					data:     nil,
				},
			},
		},
	}
)

var genesis = &core.Genesis{
	Config: params.AllDevChainProtocolChanges,
	Alloc: types.GenesisAlloc{
		testAddr:           {Balance: testBalance},
		revertContractAddr: {Code: revertCode},
	},
	ExtraData: []byte("test genesis"),
	Timestamp: 9000,
	BaseFee:   big.NewInt(params.InitialBaseFeeForBSC),
}

var testTx1 = types.MustSignNewTx(testKey, types.LatestSigner(genesis.Config), &types.LegacyTx{
	Nonce:    254,
	Value:    big.NewInt(12),
	GasPrice: testGasPrice,
	Gas:      params.TxGas,
	To:       &common.Address{2},
})

var testTx2 = types.MustSignNewTx(testKey, types.LatestSigner(genesis.Config), &types.LegacyTx{
	Nonce:    255,
	Value:    big.NewInt(8),
	GasPrice: testGasPrice,
	Gas:      params.TxGas,
	To:       &common.Address{2},
})

type testTransactionParam struct {
	to       common.Address
	value    *big.Int
	gasPrice *big.Int
	data     []byte
}

type testBlockParam struct {
	blockNr int
	txs     []testTransactionParam
}

func newTestBackend(config *node.Config) (*node.Node, []*types.Block, error) {
	// Generate test chain.
	blocks := generateTestChain()

	// Create node
	if config == nil {
		config = new(node.Config)
	}
	n, err := node.New(config)
	if err != nil {
		return nil, nil, fmt.Errorf("can't create new node: %v", err)
	}
	// Create Ethereum Service
	ecfg := &ethconfig.Config{Genesis: genesis, RPCGasCap: 1000000}
	ecfg.SnapshotCache = 256
	ecfg.TriesInMemory = 128
	ethservice, err := eth.New(n, ecfg)
	if err != nil {
		return nil, nil, fmt.Errorf("can't create new ethereum service: %v", err)
	}
	// Import the test chain.
	if err := n.Start(); err != nil {
		return nil, nil, fmt.Errorf("can't start test node: %v", err)
	}
	if _, err := ethservice.BlockChain().InsertChain(blocks[1:]); err != nil {
		return nil, nil, fmt.Errorf("can't import test blocks: %v", err)
	}
	// Ensure the tx indexing is fully generated
	for ; ; time.Sleep(time.Millisecond * 100) {
		progress, err := ethservice.BlockChain().TxIndexProgress()
		if err == nil && progress.Done() {
			break
		}
	}
	return n, blocks, nil
}

func generateTestChain() []*types.Block {
	signer := types.HomesteadSigner{}
	// Create a database pre-initialize with a genesis block
	db := rawdb.NewMemoryDatabase()
	genesis.MustCommit(db, triedb.NewDatabase(db, nil))
	chain, _ := core.NewBlockChain(db, nil, genesis, nil, ethash.NewFaker(), vm.Config{}, nil, nil, core.EnablePersistDiff(860000))
	generate := func(i int, block *core.BlockGen) {
		block.OffsetTime(5)
		block.SetExtra([]byte("test"))
		//block.SetCoinbase(testAddr)

		for idx, testBlock := range testBlocks {
			// Specific block setting, the index in this generator has 1 diff from specified blockNr.
			if i+1 == testBlock.blockNr {
				for _, testTransaction := range testBlock.txs {
					tx, err := types.SignTx(types.NewTransaction(block.TxNonce(testAddr), testTransaction.to,
						testTransaction.value, params.TxGas, testTransaction.gasPrice, testTransaction.data), signer, testKey)
					if err != nil {
						panic(err)
					}
					block.AddTxWithChain(chain, tx)
				}
				break
			}

			// Default block setting.
			if idx == len(testBlocks)-1 {
				// We want to simulate an empty middle block, having the same state as the
				// first one. The last is needs a state change again to force a reorg.
				for _, testTransaction := range testBlocks[0].txs {
					tx, err := types.SignTx(types.NewTransaction(block.TxNonce(testAddr), testTransaction.to,
						testTransaction.value, params.TxGas, testTransaction.gasPrice, testTransaction.data), signer, testKey)
					if err != nil {
						panic(err)
					}
					block.AddTxWithChain(chain, tx)
				}
			}
		}
		// for testTransactionInBlock
		if i+1 == testBlockNum {
			block.AddTxWithChain(chain, testTx1)
			block.AddTxWithChain(chain, testTx2)
		}
	}
<<<<<<< HEAD
	gblock := genesis.MustCommit(db, triedb.NewDatabase(db, nil))
	engine := ethash.NewFaker()
	blocks, _ := core.GenerateChain(genesis.Config, gblock, engine, db, testBlockNum, generate)
	blocks = append([]*types.Block{gblock}, blocks...)
	return blocks
=======
	_, blocks, _ := core.GenerateChainWithGenesis(genesis, beacon.New(ethash.NewFaker()), 2, generate)
	return append([]*types.Block{genesis.ToBlock()}, blocks...)
>>>>>>> c4ad459b
}

func TestEthClient(t *testing.T) {
	backend, chain, err := newTestBackend(nil)
	if err != nil {
		t.Fatal(err)
	}
	client := backend.Attach()
	defer backend.Close()
	defer client.Close()

	tests := map[string]struct {
		test func(t *testing.T)
	}{
		"Header": {
			func(t *testing.T) { testHeader(t, chain, client) },
		},
		"BalanceAt": {
			func(t *testing.T) { testBalanceAt(t, client) },
		},
		"TxInBlockInterrupted": {
			func(t *testing.T) { testTransactionInBlock(t, client) },
		},
		"ChainID": {
			func(t *testing.T) { testChainID(t, client) },
		},
		"GetBlock": {
			func(t *testing.T) { testGetBlock(t, client) },
		},
		"StatusFunctions": {
			func(t *testing.T) { testStatusFunctions(t, client) },
		},
		"CallContract": {
			func(t *testing.T) { testCallContract(t, client) },
		},
		"CallContractAtHash": {
			func(t *testing.T) { testCallContractAtHash(t, client) },
		},
		// DO not have TestAtFunctions now, because we do not have pending block now
		// "AtFunctions": {
		// 	func(t *testing.T) { testAtFunctions(t, client) },
		// },
		"TestSendTransactionConditional": {
			func(t *testing.T) { testSendTransactionConditional(t, client) },
		},
	}

	t.Parallel()
	for name, tt := range tests {
		t.Run(name, tt.test)
	}
}

func testHeader(t *testing.T, chain []*types.Block, client *rpc.Client) {
	tests := map[string]struct {
		block   *big.Int
		want    *types.Header
		wantErr error
	}{
		"genesis": {
			block: big.NewInt(0),
			want:  chain[0].Header(),
		},
		"first_block": {
			block: big.NewInt(1),
			want:  chain[1].Header(),
		},
		"future_block": {
			block:   big.NewInt(1000000000),
			want:    nil,
			wantErr: ethereum.NotFound,
		},
	}
	for name, tt := range tests {
		t.Run(name, func(t *testing.T) {
			ec := ethclient.NewClient(client)
			ctx, cancel := context.WithTimeout(context.Background(), 100*time.Millisecond)
			defer cancel()

			got, err := ec.HeaderByNumber(ctx, tt.block)
			if !errors.Is(err, tt.wantErr) {
				t.Fatalf("HeaderByNumber(%v) error = %q, want %q", tt.block, err, tt.wantErr)
			}

			gotBytes, err := rlp.EncodeToBytes(got)
			if err != nil {
				t.Fatalf("Error serializing received block header.")
			}
<<<<<<< HEAD
			wantBytes, err := rlp.EncodeToBytes(tt.want)
			if err != nil {
				t.Fatalf("Error serializing wanted block header.")
			}

			// Instead of comparing the Header's compare the serialized bytes,
			// because reflect.DeepEqual(*types.Header, *types.Header) sometimes
			// returns false even though the underlying field values are exactly the same.
			if !reflect.DeepEqual(gotBytes, wantBytes) {
=======
			if got.Hash() != tt.want.Hash() {
>>>>>>> c4ad459b
				t.Fatalf("HeaderByNumber(%v) got = %v, want %v", tt.block, got, tt.want)
			}
		})
	}
}

func testBalanceAt(t *testing.T, client *rpc.Client) {
	tests := map[string]struct {
		account common.Address
		block   *big.Int
		want    *big.Int
		wantErr error
	}{
		"valid_account_genesis": {
			account: testAddr,
			block:   big.NewInt(0),
			want:    testBalance,
		},
		"valid_account": {
			account: testAddr,
			block:   big.NewInt(1),
			want:    big.NewInt(0).Sub(testBalance, big.NewInt(0).Mul(big.NewInt(2*21000), testGasPrice)),
		},
		"non_existent_account": {
			account: common.Address{1},
			block:   big.NewInt(1),
			want:    big.NewInt(0),
		},
		"future_block": {
			account: testAddr,
			block:   big.NewInt(1000000000),
			want:    big.NewInt(0),
			wantErr: errors.New("header not found"),
		},
	}
	for name, tt := range tests {
		t.Run(name, func(t *testing.T) {
			ec := ethclient.NewClient(client)
			ctx, cancel := context.WithTimeout(context.Background(), 100*time.Millisecond)
			defer cancel()

			got, err := ec.BalanceAt(ctx, tt.account, tt.block)
			if tt.wantErr != nil && (err == nil || err.Error() != tt.wantErr.Error()) {
				t.Fatalf("BalanceAt(%x, %v) error = %q, want %q", tt.account, tt.block, err, tt.wantErr)
			}
			if got.Cmp(tt.want) != 0 {
				t.Fatalf("BalanceAt(%x, %v) = %v, want %v", tt.account, tt.block, got, tt.want)
			}
		})
	}
}

func testTransactionInBlock(t *testing.T, client *rpc.Client) {
	ec := ethclient.NewClient(client)

	// Get current block by number.
	block, err := ec.BlockByNumber(context.Background(), nil)
	if err != nil {
		t.Fatalf("unexpected error: %v", err)
	}

	// Test tx in block not found.
	if _, err := ec.TransactionInBlock(context.Background(), block.Hash(), 20); err != ethereum.NotFound {
		t.Fatal("error should be ethereum.NotFound")
	}

	// Test tx in block found.
	tx, err := ec.TransactionInBlock(context.Background(), block.Hash(), 2)
	if err != nil {
		t.Fatalf("unexpected error: %v", err)
	}
	if tx.Hash() != testTx1.Hash() {
		t.Fatalf("unexpected transaction: %v", tx)
	}

	tx, err = ec.TransactionInBlock(context.Background(), block.Hash(), 3)
	if err != nil {
		t.Fatalf("unexpected error: %v", err)
	}
	if tx.Hash() != testTx2.Hash() {
		t.Fatalf("unexpected transaction: %v", tx)
	}
}

func testChainID(t *testing.T, client *rpc.Client) {
	ec := ethclient.NewClient(client)
	id, err := ec.ChainID(context.Background())
	if err != nil {
		t.Fatalf("unexpected error: %v", err)
	}
	if id == nil || id.Cmp(params.AllDevChainProtocolChanges.ChainID) != 0 {
		t.Fatalf("ChainID returned wrong number: %+v", id)
	}
}

func testGetBlock(t *testing.T, client *rpc.Client) {
	ec := ethclient.NewClient(client)

	// Get current block number
	blockNumber, err := ec.BlockNumber(context.Background())
	if err != nil {
		t.Fatalf("unexpected error: %v", err)
	}
	if blockNumber != uint64(testBlockNum) {
		t.Fatalf("BlockNumber returned wrong number: %d", blockNumber)
	}
	// Get current block by number
	block, err := ec.BlockByNumber(context.Background(), new(big.Int).SetUint64(blockNumber))
	if err != nil {
		t.Fatalf("unexpected error: %v", err)
	}
	if block.NumberU64() != blockNumber {
		t.Fatalf("BlockByNumber returned wrong block: want %d got %d", blockNumber, block.NumberU64())
	}
	// Get current block by hash
	blockH, err := ec.BlockByHash(context.Background(), block.Hash())
	if err != nil {
		t.Fatalf("unexpected error: %v", err)
	}
	if block.Hash() != blockH.Hash() {
		t.Fatalf("BlockByHash returned wrong block: want %v got %v", block.Hash().Hex(), blockH.Hash().Hex())
	}
	// Get header by number
	header, err := ec.HeaderByNumber(context.Background(), new(big.Int).SetUint64(blockNumber))
	if err != nil {
		t.Fatalf("unexpected error: %v", err)
	}
	if block.Header().Hash() != header.Hash() {
		t.Fatalf("HeaderByNumber returned wrong header: want %v got %v", block.Header().Hash().Hex(), header.Hash().Hex())
	}
	// Get header by hash
	headerH, err := ec.HeaderByHash(context.Background(), block.Hash())
	if err != nil {
		t.Fatalf("unexpected error: %v", err)
	}
	if block.Header().Hash() != headerH.Hash() {
		t.Fatalf("HeaderByHash returned wrong header: want %v got %v", block.Header().Hash().Hex(), headerH.Hash().Hex())
	}
}

func testStatusFunctions(t *testing.T, client *rpc.Client) {
	ec := ethclient.NewClient(client)

	// Sync progress
	progress, err := ec.SyncProgress(context.Background())
	if err != nil {
		t.Fatalf("unexpected error: %v", err)
	}
	if progress != nil {
		t.Fatalf("unexpected progress: %v", progress)
	}

	// NetworkID
	networkID, err := ec.NetworkID(context.Background())
	if err != nil {
		t.Fatalf("unexpected error: %v", err)
	}
	if networkID.Cmp(big.NewInt(1337)) != 0 {
		t.Fatalf("unexpected networkID: %v", networkID)
	}

	// SuggestGasPrice
	gasPrice, err := ec.SuggestGasPrice(context.Background())
	if err != nil {
		t.Fatalf("unexpected error: %v", err)
	}
	if gasPrice.Cmp(testGasPrice) != 0 {
		t.Fatalf("unexpected gas price: %v", gasPrice)
	}

	// SuggestGasTipCap
	gasTipCap, err := ec.SuggestGasTipCap(context.Background())
	if err != nil {
		t.Fatalf("unexpected error: %v", err)
	}
	if gasTipCap.Cmp(testGasPrice) != 0 {
		t.Fatalf("unexpected gas tip cap: %v", gasTipCap)
	}

	// FeeHistory
	history, err := ec.FeeHistory(context.Background(), 1, big.NewInt(2), []float64{95, 99})
	if err != nil {
		t.Fatalf("unexpected error: %v", err)
	}
	want := &ethereum.FeeHistory{
		OldestBlock: big.NewInt(2),
		Reward: [][]*big.Int{
			{
				testGasPrice,
				testGasPrice,
			},
		},
		BaseFee: []*big.Int{
			big.NewInt(params.InitialBaseFeeForBSC),
			big.NewInt(params.InitialBaseFeeForBSC),
		},
		GasUsedRatio: []float64{0.008912678667376286},
	}
	if !reflect.DeepEqual(history, want) {
		t.Fatalf("FeeHistory result doesn't match expected: (got: %v, want: %v)", history, want)
	}
}

func testCallContractAtHash(t *testing.T, client *rpc.Client) {
	ec := ethclient.NewClient(client)

	// EstimateGas
	msg := ethereum.CallMsg{
		From:  testAddr,
		To:    &common.Address{},
		Gas:   21000,
		Value: big.NewInt(1),
	}
	gas, err := ec.EstimateGas(context.Background(), msg)
	if err != nil {
		t.Fatalf("unexpected error: %v", err)
	}
	if gas != 21000 {
		t.Fatalf("unexpected gas price: %v", gas)
	}
	block, err := ec.HeaderByNumber(context.Background(), big.NewInt(1))
	if err != nil {
		t.Fatalf("BlockByNumber error: %v", err)
	}
	// CallContract
	if _, err := ec.CallContractAtHash(context.Background(), msg, block.Hash()); err != nil {
		t.Fatalf("unexpected error: %v", err)
	}
}

func testCallContract(t *testing.T, client *rpc.Client) {
	ec := ethclient.NewClient(client)

	// EstimateGas
	msg := ethereum.CallMsg{
		From:  testAddr,
		To:    &common.Address{},
		Gas:   21000,
		Value: big.NewInt(1),
	}
	gas, err := ec.EstimateGas(context.Background(), msg)
	if err != nil {
		t.Fatalf("unexpected error: %v", err)
	}
	if gas != 21000 {
		t.Fatalf("unexpected gas price: %v", gas)
	}
	// CallContract
	if _, err := ec.CallContract(context.Background(), msg, big.NewInt(1)); err != nil {
		t.Fatalf("unexpected error: %v", err)
	}
	// PendingCallContract
	if _, err := ec.PendingCallContract(context.Background(), msg); err != nil {
		t.Fatalf("unexpected error: %v", err)
	}
}

func testSendTransactionConditional(t *testing.T, client *rpc.Client) {
	ec := ethclient.NewClient(client)

	if err := sendTransactionConditional(ec); err != nil {
		t.Fatalf("error: %v", err)
	}
}

func sendTransactionConditional(ec *ethclient.Client) error {
	chainID, err := ec.ChainID(context.Background())
	if err != nil {
		return err
	}

	nonce, err := ec.PendingNonceAt(context.Background(), testAddr)
	if err != nil {
		return err
	}

	signer := types.LatestSignerForChainID(chainID)

	tx, err := types.SignNewTx(testKey, signer, &types.LegacyTx{
		Nonce:    nonce,
		To:       &common.Address{2},
		Value:    big.NewInt(1),
		Gas:      22000,
		GasPrice: big.NewInt(params.InitialBaseFee),
	})
	if err != nil {
		return err
	}

	root := common.HexToHash("0x56e81f171bcc55a6ff8345e692c0f86e5b48e01b996cadc001622fb5e363b421")
	return ec.SendTransactionConditional(context.Background(), tx, types.TransactionOpts{
		KnownAccounts: map[common.Address]types.AccountStorage{
			testAddr: types.AccountStorage{
				StorageRoot: &root,
			},
		},
	})
}

// Here we show how to get the error message of reverted contract call.
func ExampleRevertErrorData() {
	// First create an ethclient.Client instance.
	ctx := context.Background()
	ec, _ := ethclient.DialContext(ctx, exampleNode.HTTPEndpoint())

	// Call the contract.
	// Note we expect the call to return an error.
	contract := common.HexToAddress("290f1b36649a61e369c6276f6d29463335b4400c")
	call := ethereum.CallMsg{To: &contract, Gas: 30000}
	result, err := ec.CallContract(ctx, call, nil)
	if len(result) > 0 {
		panic("got result")
	}
	if err == nil {
		panic("call did not return error")
	}

	// Extract the low-level revert data from the error.
	revertData, ok := ethclient.RevertErrorData(err)
	if !ok {
		panic("unpacking revert failed")
	}
	fmt.Printf("revert: %x\n", revertData)

	// Parse the revert data to obtain the error message.
	message, err := abi.UnpackRevert(revertData)
	if err != nil {
		panic("parsing ABI error failed: " + err.Error())
	}
	fmt.Println("message:", message)

	// Output:
	// revert: 08c379a00000000000000000000000000000000000000000000000000000000000000020000000000000000000000000000000000000000000000000000000000000000a75736572206572726f72
	// message: user error
}<|MERGE_RESOLUTION|>--- conflicted
+++ resolved
@@ -28,7 +28,6 @@
 	"github.com/ethereum/go-ethereum"
 	"github.com/ethereum/go-ethereum/accounts/abi"
 	"github.com/ethereum/go-ethereum/common"
-	"github.com/ethereum/go-ethereum/consensus/beacon"
 	"github.com/ethereum/go-ethereum/consensus/ethash"
 	"github.com/ethereum/go-ethereum/core"
 	"github.com/ethereum/go-ethereum/core/rawdb"
@@ -40,7 +39,6 @@
 	"github.com/ethereum/go-ethereum/ethclient"
 	"github.com/ethereum/go-ethereum/node"
 	"github.com/ethereum/go-ethereum/params"
-	"github.com/ethereum/go-ethereum/rlp"
 	"github.com/ethereum/go-ethereum/rpc"
 	"github.com/ethereum/go-ethereum/triedb"
 )
@@ -266,16 +264,11 @@
 			block.AddTxWithChain(chain, testTx2)
 		}
 	}
-<<<<<<< HEAD
 	gblock := genesis.MustCommit(db, triedb.NewDatabase(db, nil))
 	engine := ethash.NewFaker()
 	blocks, _ := core.GenerateChain(genesis.Config, gblock, engine, db, testBlockNum, generate)
 	blocks = append([]*types.Block{gblock}, blocks...)
 	return blocks
-=======
-	_, blocks, _ := core.GenerateChainWithGenesis(genesis, beacon.New(ethash.NewFaker()), 2, generate)
-	return append([]*types.Block{genesis.ToBlock()}, blocks...)
->>>>>>> c4ad459b
 }
 
 func TestEthClient(t *testing.T) {
@@ -359,24 +352,7 @@
 			if !errors.Is(err, tt.wantErr) {
 				t.Fatalf("HeaderByNumber(%v) error = %q, want %q", tt.block, err, tt.wantErr)
 			}
-
-			gotBytes, err := rlp.EncodeToBytes(got)
-			if err != nil {
-				t.Fatalf("Error serializing received block header.")
-			}
-<<<<<<< HEAD
-			wantBytes, err := rlp.EncodeToBytes(tt.want)
-			if err != nil {
-				t.Fatalf("Error serializing wanted block header.")
-			}
-
-			// Instead of comparing the Header's compare the serialized bytes,
-			// because reflect.DeepEqual(*types.Header, *types.Header) sometimes
-			// returns false even though the underlying field values are exactly the same.
-			if !reflect.DeepEqual(gotBytes, wantBytes) {
-=======
 			if got.Hash() != tt.want.Hash() {
->>>>>>> c4ad459b
 				t.Fatalf("HeaderByNumber(%v) got = %v, want %v", tt.block, got, tt.want)
 			}
 		})
